﻿namespace FSharp.Stats.Distributions

open FSharp.Stats

/// Discrete probability distributions
module Discrete =

// ######
// Bernoulli distribution
// ######


    // Bernoulli distribution helper functions.
    let bernCheckParam p = if p < 0.0 || p > 1.0 then failwith "Bernoulli distribution should be parametrized by p in [0.0, 1.0]."
    
    /// Bernoulli distribution.
    type Bernoulli =

        // https://planetcalc.com/486/
        // > Mean, or expected value of a binomial distribution is equal to "np"(n=1 in bernoulli distribution),
        // > and the variance is equal to "np(1-p)"

        /// Computes the mean.
        static member Mean p =
            bernCheckParam p
            p

        /// Computes the variance.
        static member Variance p =
            bernCheckParam p
            p * (1.0 - p)

        /// Computes the standard deviation.
        static member StandardDeviation p =
            bernCheckParam p
            sqrt (p * (1.0 - p))

        /// Produces a random sample using the current random number generator (from GetSampleGenerator()).
        static member Sample p = 
            bernCheckParam p
//            if rndgen.NextFloat() < p then 0.0 else 1.0
            failwith "Not implemented yet."

        // Rename PMF? https://en.wikipedia.org/wiki/Probability_mass_function
        // > A probability mass function differs from a probability density function (PDF) in that the latter is associated with continuous 
        // > rather than discrete random variables. A PDF must be integrated over an interval to yield a probability.

        /// Computes the probability density function.
        static member PDF p x =
            bernCheckParam p
            match x with
            | 0.0 -> 1.0 - p
            | 1.0 -> p
            | _ -> 0.0

        /// Computes the cumulative distribution function. P(X>=k)
        static member CDF p x =
            bernCheckParam p
            // Summary: This cdf calculates the probability, that value x is greater or equal to a random value (R) taken from the bernoulli distribution.
            // Reminder: A bernoulli distribution can only return 0 or 1 as result.
            //// If the value x is greater than 1.0, then the probability that x is greater than the random outcome (R) is 1.0, since R∈{0,1}.
            if x >= 1.0 then 1.0
            //// Example: p = 0.8. 80% of the time R=1 and 20% of the time R=0. The probability that x in the range of 0.0 ... 0.99 is greater than R is 20%. Therefore 1-p=q.
            elif x >= 0.0 then 1.0 - p
            // If the value x is less than 0, the probability that x is greater than the random outcome (R) of p is 0 since, R∈{0,1}.
            else 0.0

        /// Returns the support of the bernoulli distribution: {0, 1}.
        static member Support p =
            bernCheckParam p
            [0.0; 1.0]


    /// Initializes a uniform distribution        
    let bernoulli p =
        { new Distribution<float,float> with
            member d.Mean              = Bernoulli.Mean p
            member d.StandardDeviation = Bernoulli.StandardDeviation p 
            member d.Variance          = Bernoulli.Variance p
            //member d.CoVariance        = Uniform.CoVariance min max  
            member d.Sample ()         = Bernoulli.Sample p
            member d.PDF x             = Bernoulli.PDF p x           
            member d.CDF x             = Bernoulli.CDF p x         
        }   


//// ######
//// Multinomial distribution
//// ######
//
//    /// Computes the multinomial coefficient.
//    let Multinomial (n: int) (ni: int array) = floor (0.5 + exp ((FactorialLn n) - (Array.fold_left (fun acc a -> acc + (FactorialLn a)) 0.0 ni)))
//
//    // Multinomial distribution helper functions.
//    let multiCheckParam (p: vector) =
//        if not (Vector.fold (fun acc f -> acc && (f > 0.0)) true p) then
//            failwith "Multinomial distribution should be parametrized with p_i in [0.0, 1.0] and all entries summing to one."
//    
//    /// Multinomial distribution.
//    type Multinomial =
//        /// Computes the mean.
//        static member Mean (p:vector) (n:int) =
//            multiCheckParam p
//            (float n) $* p
//        /// Computes the variance.
//        static member Variance (p:vector) (n:int)  =
//            multiCheckParam p
//            (float n) $* (Vector.cptMul p (Vector.map (fun x -> 1.0 - x) p))
//        /// Computes the standard deviation.
//        static member StandardDeviation (p:vector) (n:int) =
//            multiCheckParam p
//            Vector.map (fun x -> sqrt x) ((float n) $* (Vector.cptMul p (Vector.map (fun x -> 1.0 - x) p)))
//        /// Produces a random sample using the current random number generator (from GetSampleGenerator()).
//        static member Sample (p:vector) (n:int) =
//            multiCheckParam p
//            let x = Vector.Generic.create (p.Length) 0
//            let cs = Vector.of_array (Core.CumulativeSum (Vector.to_array p))
//            for i=0 to n-1 do
//                let r = rndgen.NextFloat()
//                let t = int (Vector.sum (Vector.map (fun x -> if x < r then 1.0 else 0.0) cs))
//                printf "%A: %d\n" cs t
//                x.[t] <- x.[t] + 1
//            x
//        /// Computes the probability density function.
//        static member PDF (p:vector) (n:int) (x:Vector<int>) =
//            multiCheckParam p
//            (Core.Multinomial n (Vector.Generic.to_array x)) * (Vector.foldi ( fun i pi acc -> acc * (pi ** (float x.[i])) ) 1.0 p)
//
//
//    /// Initializes a uniform distribution        
//    let multinomial p =
//        { new Distribution<float,float> with
//            member d.Mean              = Multinomial.Mean p
//            member d.StandardDeviation = Multinomial.StandardDeviation p 
//            member d.Variance          = Multinomial.Variance p
//            //member d.CoVariance        = Uniform.CoVariance min max  
//            member d.Sample ()         = Multinomial.Sample p
//            member d.PDF x             = Multinomial.PDF p x           
//            member d.CDF x             = Multinomial.CDF p x         
//        }

   
// ######
// Hypergeometric distribution
// ----------------------------------------------
// wiki: "http://en.wikipedia.org/wiki/Hypergeometric_distribution"
// ######


    
    //N is the population size,
    //K is the number of success states in the population,
    //n is the number of draws,
    //k is the number of observed successe



    // Hypergeometric distribution helper functions.
    let hypergeoCheckParam N K n = if N <= 0 || K <= 0 || n <= 0 || K > N || n > N then failwith "Hypergeometric distribution should be parametrized by N, K and n > 0.0. Further K and n must be <= N"
    
    ///Hypergeometric distribution
    type Hypergeometric =
        /// Computes the mean.
        static member Mean N K n =
            hypergeoCheckParam N K n
            float (K * n) / float N

        /// Computes the variance.
        static member Variance N K n =
            hypergeoCheckParam N K n
            float (n * K * (N - n) * (N - K)) / float ((N * N * (N - 1)))

        /// Computes the standard deviation.
        static member StandardDeviation N K n =
            hypergeoCheckParam N K n
            sqrt (Hypergeometric.Variance N K n)
            

        /// Produces a random sample using the current random number generator (from GetSampleGenerator()).
        /// No parameter checking!
        static member internal SampleUnchecked N K n =            
            let rec loop N K n x =
                if 0 = n then
                    x
                else    
                    let p = float K / float N
                    let r = Random.rndgen.NextFloat()
                    if r < p then 
                        loop (N-1) (K-1) (n-1) (x+1)
                    else
                        loop (N-1) (K) (n-1) (x)
            
            loop N K n 0
            

        /// Produces a random sample using the current random number generator (from GetSampleGenerator()).
        static member Sample N K n =
            hypergeoCheckParam N K n
            Hypergeometric.SampleUnchecked N K n


        /// Computes the probability density function at k, i.e. P(K = k)
        static member PDF  N K n k =
            hypergeoCheckParam N K n
            //(SpecialFunctions.Binomial.coeffcient K k) * (SpecialFunctions.Binomial.coeffcient (N-K) (n-k)) / (SpecialFunctions.Binomial.coeffcient N n)
            if (N-K)<(n-k) then 0. 
            else
                exp ((SpecialFunctions.Binomial._coeffcientLn K k) + (SpecialFunctions.Binomial._coeffcientLn (N-K) (n-k)) - SpecialFunctions.Binomial._coeffcientLn N n)

        /// Computes the cumulative distribution function at x, i.e. P(X <= x).
        static member CDF N K n (x:float) =
            hypergeoCheckParam N K n            
            if (x < float (max 0 (n + K - N))) then 
                0.0
            elif (x >= float (min K n)) then
                1.0
            elif N-K < n then
                1.0
            else
                let k = floor x |> int 
                let d = SpecialFunctions.Binomial._coeffcientLn N n
                let rec loop i acc =
                    if i <= k then
                        let tmp = exp ((SpecialFunctions.Binomial._coeffcientLn K i) + (SpecialFunctions.Binomial._coeffcientLn (N-K) (n-i)) - d)
                        loop (i+1) (acc+tmp)
                    else
                        acc
                loop 0 0.0



        // /// Computes the inverse of the cumulative distribution function.
        // static member InvCDF dof1 dof2 p =
        //     fTCheckParam dof1 dof2
        //     if (p <= 0.0 || p > 1.0) then
        //         invalidArg "P" "Input must be between zero and one"
        //     else
        //         let u = dof2 / (dof2 + dof1 * x)
        //         Beta.lowerIncomplete (dof2 * 0.5) (dof1 * 0.5) u

        /// Returns the support of the hypergeometric distribution: (0., Positive Infinity).
        static member Support N K n =
            hypergeoCheckParam N K n
            (0., System.Double.PositiveInfinity)

    /// Initializes a hypergeometric distribution       
    let hypergeometric N K n =
        { new Distribution<float,int> with
            member d.Mean              = Hypergeometric.Mean N K n
            member d.StandardDeviation = Hypergeometric.StandardDeviation N K n
            member d.Variance          = Hypergeometric.Variance N K n
            //member d.CoVariance        = Hypergeometric.CoVariance N K n
            member d.Sample ()         = Hypergeometric.Sample N K n
            member d.PDF k             = Hypergeometric.PDF N K n k    
            member d.CDF x             = Hypergeometric.CDF N K n x         
        }   



// ######
// Discrete Univariate Binomial distribution
// ----------------------------------------------
// wiki: "href="http://en.wikipedia.org/wiki/Binomial_distribution"
// ######


    
    // (p) is the success probability in each trial.    
    // (n) is the number of trails,
    //k is the number of observed successe



    // Binomial distribution helper functions.
    let binomialCheckParam p n = if n < 0 || p < 0. || p > 1. then failwith "Binomial distribution should be parametrized by n > 0.0 and 0 ≤ p ≤ 1."
    
    ///Binomial distribution
    type Binomial =
        /// Computes the mean.
        static member Mean p n =
            binomialCheckParam p n
            (float n) * p

        /// Computes the variance.
        static member Variance p n =
            binomialCheckParam p n
            p * (1.0 - p) * float n

        /// Computes the standard deviation.
        static member StandardDeviation p n =
            binomialCheckParam p n
            sqrt (Binomial.Variance p n)
            

        /// Produces a random sample using the current random number generator (from GetSampleGenerator()).
        /// No parameter checking!
        static member internal SampleUnchecked p n =          
            let rec loop n k =
                if n = 0 then k
                else 
                    let k' = if Random.rndgen.NextFloat() < p then k + 1 else k
                    loop (n-1) k'
            loop n 0
            //let rec loop p n k =
            //    if k < n then
            //        let k' = if Random.rndgen.NextFloat() < p then k + 1 else k
            //        loop p n k'
            //    else    
            //        k                                        
            
            //loop p n 0
            

        /// Produces a random sample using the current random number generator (from GetSampleGenerator()).
        static member Sample p n =
            binomialCheckParam p n
            Binomial.SampleUnchecked p n


        /// Computes the probability density function at k, i.e. P(K = k)
        static member PDF p n k =
            binomialCheckParam  p n
            if k < 0 || k > n then
                0.0
            elif p = 0. then
                if k = 0 then 1. else 0.
            else
                exp ( (SpecialFunctions.Binomial._coeffcientLn n k) + (float k * log p + ( float (n - k)*log(1.-p) )) )


        /// Computes the cumulative distribution function at x, i.e. P(X <= x).
        static member CDF p n (x:float) =
            binomialCheckParam p n            
            if (x < 0.) then 
                0.0
            elif (x > float n) then
                1.0
            else
                let k = floor x |> int 
                SpecialFunctions.Beta.lowerIncomplete (float (n-k)) (float (k + 1)) (1. - p)




        /// Returns the support of the Binomial distribution: (0., n).
        static member Support p n =
            binomialCheckParam p n
            (0., float n)

    /// Initializes a Binomial distribution       
    let binomial p n =
        { new Distribution<float,int> with
            member d.Mean              = Binomial.Mean p n
            member d.StandardDeviation = Binomial.StandardDeviation p n
            member d.Variance          = Binomial.Variance p n
            //member d.CoVariance        = Binomial.CoVariance p n
            member d.Sample ()         = Binomial.Sample p n
            member d.PDF k             = Binomial.PDF p n k    
            member d.CDF x             = Binomial.CDF p n x         
        }   



// ######
<<<<<<< HEAD
=======
// Wilcoxon distribution
// ----------------------------------------------
// wiki: "href="http://wiki.analytica.com/index.php?title=Wilcoxon_Distribution#Wilcoxon.28m.2C_n.2C_exact.29"
// http://vassarstats.net/textbook/ch12a.html
// ######


    // Wilcoxon distribution helper functions.
    let wilcoxonCheckParam p n = if n < 0 || p < 0. || p > 1. then failwith "Binomial distribution should be parametrized by n > 0.0 and 0 ≤ p ≤ 1."
    
    ///Wilcoxon distribution
    type Wilcoxon =
        /// Computes the mean.
        static member Mean p n =
            wilcoxonCheckParam p n
            (float n) * p

        /// Computes the variance.
        static member Variance p n =
            wilcoxonCheckParam p n
            p * (1.0 - p) * float n

        /// Computes the standard deviation.
        static member StandardDeviation p n =
            wilcoxonCheckParam p n
            sqrt (Binomial.Variance p n)
            

        /// Produces a random sample using the current random number generator (from GetSampleGenerator()).
        /// No parameter checking!
        static member internal SampleUnchecked p n =            
            let rec loop p n k =
                if k < n then
                    let k' = if Random.rndgen.NextFloat() < p then k + 1 else k
                    loop p n k'
                else    
                    k                                        
            
            loop p n 0
            

        /// Produces a random sample using the current random number generator (from GetSampleGenerator()).
        static member Sample p n =
            wilcoxonCheckParam p n
            Binomial.SampleUnchecked p n


        /// Computes the probability density function at k, i.e. P(K = k)
        static member PDF p n k =
            wilcoxonCheckParam  p n
            if k < 0 || k > n then
                0.0
            elif p = 0. then
                if k = 0 then 1. else 0.
            else
                exp ( (SpecialFunctions.Binomial._coeffcientLn n k) + (float k * log p + ( float (n - k)*log(1.-p) )) )


        /// Computes the cumulative distribution function at x, i.e. P(X <= x).
        static member CDF p n (x:float) =
            wilcoxonCheckParam p n            
            if (x < 0.) then 
                0.0
            elif (x > float n) then
                1.0
            else
                let k = floor x |> int 
                SpecialFunctions.Beta.lowerIncomplete (float (n-k)) (float (k + 1)) (1. - p)




        /// Returns the support of the Binomial distribution: (0., n).
        static member Support p n =
            wilcoxonCheckParam p n
            (0., float n)

    /// Initializes a Wilcoxon distribution       
    let wilcoxon p n =
        { new Distribution<float,int> with
            member d.Mean              = Wilcoxon.Mean p n
            member d.StandardDeviation = Wilcoxon.StandardDeviation p n
            member d.Variance          = Wilcoxon.Variance p n
            //member d.CoVariance        = Wilcoxon.CoVariance p n
            member d.Sample ()         = Wilcoxon.Sample p n
            member d.PDF k             = Wilcoxon.PDF p n k    
            member d.CDF x             = Wilcoxon.CDF p n x         
        }   


// ######
>>>>>>> d0fbe245
// Poisson-Distribution
// ----------------------------------------------
// wiki: "href="https://en.wikipedia.org/wiki/Poisson_distribution"
// ######


    
    // (lambda) is the expected number of occurrences.    


    // Binomial distribution helper functions.
    let poissonCheckParam lambda = if lambda <= 0. then failwith "Binomial distribution should be parametrized by lambda > 0."
    
    ///Binomial distribution
    type Poisson =
        /// Computes the mean.
        static member Mean lambda =
            poissonCheckParam lambda
            failwith "Not implemented yet."

        /// Computes the variance.
        static member Variance lambda =
            poissonCheckParam lambda
            failwith "Not implemented yet."

        /// Computes the standard deviation.
        static member StandardDeviation lambda =
            poissonCheckParam lambda
            failwith "Not implemented yet."
            
        ///// Produces a random sample using the current random number generator (from GetSampleGenerator()).
        ///// No parameter checking!
        //static member internal SampleUnchecked p n =            
        //    let rec loop p n k =
        //        if k < n then
        //            let k' = if Random.rndgen.NextFloat() < p then k + 1 else k
        //            loop p n k'
        //        else    
        //            k                                        
            
        //    loop p n 0

        /// Produces a random sample using the current random number generator (from GetSampleGenerator()).
        /// No parameter checking!
        static member internal SampleUnchecked lambda =            
            poissonCheckParam lambda
            failwith "Not implemented yet."
            

        /// Produces a random sample using the current random number generator (from GetSampleGenerator()).
        static member Sample lambda =
            poissonCheckParam lambda
            failwith "Not implemented yet."

        /// Computes the probability density function at k, i.e. P(K = k)
        static member PDF lambda k =
            if k > 170 then 
                System.Math.E ** (System.Math.Log lambda * float k - SpecialFunctions.Factorial._factorialLn k) * System.Math.E**(-lambda)
            else
                (lambda**float k * System.Math.E**(-lambda)) / SpecialFunctions.Factorial.factorial k


        /// Computes the cumulative distribution function at x, i.e. P(X <= x).
        static member CDF lambda =
            poissonCheckParam lambda
            failwith "Not implemented yet."




        /// Returns the support of the Binomial distribution: (0., n).
        static member Support lambda =
            poissonCheckParam lambda
            failwith "Not implemented yet."

    /// Initializes a Binomial distribution       
    let poisson lambda =
        { new Distribution<float,int> with
            member d.Mean              = Poisson.Mean lambda
            member d.StandardDeviation = Poisson.StandardDeviation lambda
            member d.Variance          = Poisson.Variance lambda
            //member d.CoVariance        = Binomial.CoVariance p n
            member d.Sample ()         = Poisson.Sample lambda
            member d.PDF k             = Poisson.PDF lambda k
            member d.CDF x             = Poisson.CDF lambda
        }

// ######
// ... distribution
// ######
<|MERGE_RESOLUTION|>--- conflicted
+++ resolved
@@ -362,100 +362,6 @@
 
 
 // ######
-<<<<<<< HEAD
-=======
-// Wilcoxon distribution
-// ----------------------------------------------
-// wiki: "href="http://wiki.analytica.com/index.php?title=Wilcoxon_Distribution#Wilcoxon.28m.2C_n.2C_exact.29"
-// http://vassarstats.net/textbook/ch12a.html
-// ######
-
-
-    // Wilcoxon distribution helper functions.
-    let wilcoxonCheckParam p n = if n < 0 || p < 0. || p > 1. then failwith "Binomial distribution should be parametrized by n > 0.0 and 0 ≤ p ≤ 1."
-    
-    ///Wilcoxon distribution
-    type Wilcoxon =
-        /// Computes the mean.
-        static member Mean p n =
-            wilcoxonCheckParam p n
-            (float n) * p
-
-        /// Computes the variance.
-        static member Variance p n =
-            wilcoxonCheckParam p n
-            p * (1.0 - p) * float n
-
-        /// Computes the standard deviation.
-        static member StandardDeviation p n =
-            wilcoxonCheckParam p n
-            sqrt (Binomial.Variance p n)
-            
-
-        /// Produces a random sample using the current random number generator (from GetSampleGenerator()).
-        /// No parameter checking!
-        static member internal SampleUnchecked p n =            
-            let rec loop p n k =
-                if k < n then
-                    let k' = if Random.rndgen.NextFloat() < p then k + 1 else k
-                    loop p n k'
-                else    
-                    k                                        
-            
-            loop p n 0
-            
-
-        /// Produces a random sample using the current random number generator (from GetSampleGenerator()).
-        static member Sample p n =
-            wilcoxonCheckParam p n
-            Binomial.SampleUnchecked p n
-
-
-        /// Computes the probability density function at k, i.e. P(K = k)
-        static member PDF p n k =
-            wilcoxonCheckParam  p n
-            if k < 0 || k > n then
-                0.0
-            elif p = 0. then
-                if k = 0 then 1. else 0.
-            else
-                exp ( (SpecialFunctions.Binomial._coeffcientLn n k) + (float k * log p + ( float (n - k)*log(1.-p) )) )
-
-
-        /// Computes the cumulative distribution function at x, i.e. P(X <= x).
-        static member CDF p n (x:float) =
-            wilcoxonCheckParam p n            
-            if (x < 0.) then 
-                0.0
-            elif (x > float n) then
-                1.0
-            else
-                let k = floor x |> int 
-                SpecialFunctions.Beta.lowerIncomplete (float (n-k)) (float (k + 1)) (1. - p)
-
-
-
-
-        /// Returns the support of the Binomial distribution: (0., n).
-        static member Support p n =
-            wilcoxonCheckParam p n
-            (0., float n)
-
-    /// Initializes a Wilcoxon distribution       
-    let wilcoxon p n =
-        { new Distribution<float,int> with
-            member d.Mean              = Wilcoxon.Mean p n
-            member d.StandardDeviation = Wilcoxon.StandardDeviation p n
-            member d.Variance          = Wilcoxon.Variance p n
-            //member d.CoVariance        = Wilcoxon.CoVariance p n
-            member d.Sample ()         = Wilcoxon.Sample p n
-            member d.PDF k             = Wilcoxon.PDF p n k    
-            member d.CDF x             = Wilcoxon.CDF p n x         
-        }   
-
-
-// ######
->>>>>>> d0fbe245
 // Poisson-Distribution
 // ----------------------------------------------
 // wiki: "href="https://en.wikipedia.org/wiki/Poisson_distribution"
