--- conflicted
+++ resolved
@@ -203,9 +203,8 @@
     /// </example>
     static member Support alpha beta =
         Beta.CheckParam alpha beta
-<<<<<<< HEAD
-        (0.0, 1.0)
-    
+        Interval.CreateRightOpen<float>(0.0, 1.0)
+
     /// <summary>A string representation of the distribution.</summary>
     /// <remarks></remarks>
     /// <param name="alpha"></param>
@@ -215,11 +214,6 @@
     /// <code>
     /// </code>
     /// </example>
-=======
-        Interval.CreateRightOpen<float>(0.0, 1.0)
-
-    /// A string representation of the distribution.
->>>>>>> 1e680b11
     static member ToString alpha beta =
         sprintf "Beta(α = %f, β = %f)" alpha beta
 
