﻿module DistributionsTests 
open Expecto
open System
open FSharp.Stats
open FSharp.Stats.Distributions
open Distance.OneDimensional
[<Tests>]
let distanceFunctionsTests =
    // Tests taken directly from the source implementation in scipy
    //
    // WassersteinDistance: https://github.com/scipy/scipy/blob/master/scipy/stats/stats.py#L6986
    // EnergyDistance: https://github.com/scipy/scipy/blob/master/scipy/stats/stats.py#L7068
    testList "Distributions.Distance" [
        testCase "test_WassersteinDistance" <| fun () ->
            let xs = [|3.4; 3.9; 7.5; 7.8|]
            let ys = [|4.5; 1.4|]
            let xWeights = [|1.4; 0.9; 3.1; 7.2|]
            let yWeights = [|3.2; 3.5|]
            let distance = wassersteinDistanceWeighted xs ys xWeights yWeights
            Expect.floatClose Accuracy.high distance 4.0781331438047861 "Should be equal (double precision)"
        testCase "test_EnergyDistance" <| fun () ->
            let xs =        [|0.7; 7.4; 2.4; 6.8|]
            let ys =        [|1.4; 8. |]
            let xWeights =  [|2.1; 4.2; 7.4; 8. |]
            let yWeights =  [|7.6; 8.8|]
            let distance = energyDistanceWeighted xs ys xWeights yWeights
            Expect.floatClose Accuracy.high distance 0.88003340976158217 "Should be equal (double precision)"
    ]

[<Tests>]
let chiSquaredTests =
    testList "ChiSquaredTests" [
        testList "CheckParam" [
            // edge cases:
            testCase "CheckParam10" <| fun () ->
                let testCase = Continuous.chiSquaredCheckParam 10.
                Expect.isTrue (testCase = ()) "Should be unit"
            testCase "CheckParam0" <| fun () ->
                let testCase = Continuous.chiSquaredCheckParam 0.
                Expect.isTrue (testCase = ()) "Should be unit"
            testCase "CheckParamInfinity" <| fun () ->
                let testCase = Continuous.chiSquaredCheckParam infinity
                Expect.isTrue (testCase = ()) "Should be unit"
            testCase "CheckParam-1" <| fun () ->
                Expect.throws (fun () -> Continuous.chiSquaredCheckParam -1.) "Should throw"
            testCase "CheckParam-infinity" <| fun () ->
                Expect.throws (fun () -> Continuous.chiSquaredCheckParam -infinity) "Should throw"
            testCase "CheckParamNan" <| fun () ->
                Expect.throws (fun () -> Continuous.chiSquaredCheckParam nan) "Should throw"
        ]

        testList "Distributions.ChiSquared" [
            // cases for mean, variance, and standard deviation based on https://web.archive.org/web/20211109131558/https://www.statlect.com/probability-distributions/chi-square-distribution
            testCase "Mean10" <| fun () ->
                let testCase = Continuous.ChiSquared.Mean 10.
                Expect.floatClose Accuracy.veryHigh testCase 10. "Should be equal"
            // edge cases:
            testCase "Mean0" <| fun () ->
                let testCase = Continuous.ChiSquared.Mean 0.
                Expect.floatClose Accuracy.veryHigh testCase 0. "Should be equal"
            testCase "MeanInfinity" <| fun () ->
                let testCase = Continuous.ChiSquared.Mean infinity
                Expect.isTrue (testCase = infinity) "Should be equal"
            testCase "Mean-1" <| fun () ->
                Expect.throws (fun () -> Continuous.ChiSquared.Mean -1. |> ignore) "Should throw"
            testCase "Mean-Infinity" <| fun () ->
                Expect.throws (fun () -> Continuous.ChiSquared.Mean -infinity |> ignore) "Should throw"
            testCase "MeanNan" <| fun () ->
                Expect.throws (fun () -> Continuous.ChiSquared.Mean nan |> ignore) "Should throw"

            testCase "Variance10" <| fun () ->
                let testCase = Continuous.ChiSquared.Variance 10.
                Expect.floatClose Accuracy.veryHigh testCase 20. "Should be equal"
            // edge cases:
            testCase "Variance0" <| fun () ->
                let testCase = Continuous.ChiSquared.Variance 0.
                Expect.floatClose Accuracy.veryHigh testCase 0. "Should be equal"
            testCase "VarianceInfinity" <| fun () ->
                let testCase = Continuous.ChiSquared.Variance infinity
                Expect.isTrue (testCase = infinity) "Should be equal"
            testCase "Variance-1" <| fun () ->
                Expect.throws (fun () -> Continuous.ChiSquared.Variance -1. |> ignore) "Should throw"
            testCase "Variance-Infinity" <| fun () ->
                Expect.throws (fun () -> Continuous.ChiSquared.Variance -infinity |> ignore) "Should throw"
            testCase "VarianceNan" <| fun () ->
                Expect.throws (fun () -> Continuous.ChiSquared.Variance nan |> ignore) "Should throw"

            testCase "StandardDeviation10" <| fun () ->
                let testCase = Continuous.ChiSquared.StandardDeviation 8.
                Expect.floatClose Accuracy.veryHigh testCase 4. "Should be equal"
            // edge cases:
            testCase "StandardDeviation0" <| fun () ->
                let testCase = Continuous.ChiSquared.StandardDeviation 0.
                Expect.floatClose Accuracy.veryHigh testCase 0. "Should be equal"
            testCase "StandardDeviationInfinity" <| fun () ->
                let testCase = Continuous.ChiSquared.StandardDeviation infinity
                Expect.isTrue (testCase = infinity) "Should be equal"
            testCase "StandardDeviation-1" <| fun () ->
                Expect.throws (fun () -> Continuous.ChiSquared.StandardDeviation -1. |> ignore) "Should throw"
            testCase "StandardDeviation-Infinity" <| fun () ->
                Expect.throws (fun () -> Continuous.ChiSquared.StandardDeviation -infinity |> ignore) "Should throw"
            testCase "StandardDeviationNan" <| fun () ->
                Expect.throws (fun () -> Continuous.ChiSquared.StandardDeviation nan |> ignore) "Should throw"

            // edge cases:
            testCase "PDF.testCaseDof0X4,7" <| fun () ->
                let testCase = Continuous.ChiSquared.PDF 0. 4.7
                Expect.floatClose Accuracy.low testCase 0. "Should be equal"
            testCase "PDF.testCaseDof0X1" <| fun () ->
                let testCase = Continuous.ChiSquared.PDF 0. 1.
                Expect.floatClose Accuracy.low testCase 0. "Should be equal"
            testCase "PDF.testCaseDof0X0" <| fun () ->
                let testCase = Continuous.ChiSquared.PDF 0. 0.
                Expect.floatClose Accuracy.low testCase 0. "Should be equal"
            testCase "PDF.testCaseDof0XInfinity" <| fun () ->
                let testCase = Continuous.ChiSquared.PDF 0. infinity
                Expect.floatClose Accuracy.low testCase 0. "Should be equal"
            testCase "PDF.testCaseDof0X-1" <| fun () ->
                let testCase = Continuous.ChiSquared.PDF 0. -1.
                Expect.floatClose Accuracy.low testCase 0. "Should be equal"
            testCase "PDF.testCaseDof0X-infinity" <| fun () ->
                let testCase = Continuous.ChiSquared.PDF 0. -infinity
                Expect.floatClose Accuracy.low testCase 0. "Should be equal"
            testCase "PDF.testCaseDof0XNan" <| fun () ->
                let testCase = Continuous.ChiSquared.PDF 0. nan
                Expect.floatClose Accuracy.low testCase 0. "Should be equal"
            testCase "PDF.testCaseX-1" <| fun () ->
                let testCase = Continuous.ChiSquared.PDF 2. -1.
                Expect.floatClose Accuracy.low testCase 0. "Should be equal"
            testCase "PDF.testCaseX0" <| fun () ->
                let testCase = Continuous.ChiSquared.PDF 2. 0.
                Expect.floatClose Accuracy.low testCase 0.5 "Should be equal"
            testCase "PDF.testCaseX-infinity" <| fun () ->
                let testCase = Continuous.ChiSquared.PDF 2. -infinity
                Expect.floatClose Accuracy.low testCase 0. "Should be equal"
            testCase "PDF.testCaseXInfinity" <| fun () ->
                let testCase = Continuous.ChiSquared.PDF 2. infinity
                Expect.floatClose Accuracy.low testCase 0. "Should be equal"
            testCase "PDF.testCaseXNan" <| fun () ->
                let testCase = Continuous.ChiSquared.PDF 2. nan
                Expect.isTrue (Double.IsNaN testCase) "Should be equal"
            //TestCases from https://www.analyticscalculators.com/calculator.aspx?id=63
            testCase "PDF.testCase1" <| fun () ->
                let testCase = Continuous.ChiSquared.PDF 2. 4.7
                Expect.floatClose Accuracy.low testCase 0.04768458 "Should be equal"
            testCase "PDF.testCase2" <| fun () ->
                let testCase = Continuous.ChiSquared.PDF 20.0 4.7
                Expect.floatClose Accuracy.low testCase 0.00028723 "Should be equal"
            testCase "PDF.testCase3" <| fun () ->
                let testCase = Continuous.ChiSquared.PDF 100. 80.
                Expect.floatClose Accuracy.low testCase 0.01106689 "Should be equal"

            //// edge cases:
            //testCase "PDFLnInfinityDof" <| fun () ->
            //    let testCase = Continuous.ChiSquared.PDFLn infinity 1.
            //    Expect.isTrue (testCase = -infinity) "Should be equal"
            //testCase "PDFLnInfinityX" <| fun () ->
            //    let testCase = Continuous.ChiSquared.PDFLn 1. infinity
            //    Expect.isTrue (testCase = -infinity) "Should be equal"

            // TO DO: TestCases for other edge cases. Not done as long as the function of PDFLn remains unclear (s. https://github.com/fslaborg/FSharp.Stats/issues/209)

            // edge cases:
            testCase "CDF.testCaseDof0X1" <| fun () ->
                let testCase = 1. - (Continuous.ChiSquared.CDF 0. 1.)
                Expect.isTrue (testCase = 0.) "Should be equal"
            testCase "CDF.testCaseDof0X10" <| fun () ->
                let testCase = 1. - (Continuous.ChiSquared.CDF 0. 10.)
                Expect.isTrue (testCase = 0.) "Should be equal"
            testCase "CDF.testCaseDof0XInfinity" <| fun () ->
                let testCase = 1. - (Continuous.ChiSquared.CDF 0. infinity)
                Expect.isTrue (testCase = 0.) "Should be equal"
            testCase "CDF.testCaseDof0XNan" <| fun () ->
                let testCase = 1. - (Continuous.ChiSquared.CDF 0. nan)
                Expect.isTrue (testCase = 1.) "Should be equal"
            testCase "CDF.testCaseDof0X-infinity" <| fun () ->
                let testCase = 1. - (Continuous.ChiSquared.CDF 0. -infinity)
                Expect.isTrue (testCase = 1.) "Should be equal"
            testCase "CDF.testCaseDof0X0" <| fun () ->
                let testCase = 1. - (Continuous.ChiSquared.CDF 0. 0.)
                Expect.isTrue (testCase = 1.) "Should be equal"
            testCase "CDF.testCaseDof1X0" <| fun () ->
                let testCase = 1. - (Continuous.ChiSquared.CDF 1. 0.)
                Expect.floatClose Accuracy.veryHigh testCase 1. "Should be equal"
            testCase "CDF.testCaseDof1XInfinity" <| fun () ->
                let testCase = 1. - (Continuous.ChiSquared.CDF 1. infinity)
                Expect.floatClose Accuracy.veryHigh testCase 0. "Should be equal"
            testCase "CDF.testCaseDof1X-infinity" <| fun () ->
                let testCase = 1. - (Continuous.ChiSquared.CDF 1. -infinity)
                Expect.isTrue (isNan testCase) "Should be NaN"
            testCase "CDF.testCaseDof1XNan" <| fun () ->
                let testCase = 1. - (Continuous.ChiSquared.CDF 1. nan)
                Expect.isTrue (isNan testCase) "Should be NaN"
            //TestCases from Williams RBG, Introduction to Statistics for Geographers and Earth Scientist, 1984, DOI 10.1007/978-1-349-06815-9 p 333
            testCase "CDF.testCase1" <| fun () ->
                let testCase = 1. - (Continuous.ChiSquared.CDF 20. 12.443)
                Expect.isTrue (Math.Round(testCase,3) = 0.900) "Should be equal"
            testCase "CDF.testCase12" <| fun () ->
                let testCase = 1. - (Continuous.ChiSquared.CDF 3. 1.424)
                Expect.isTrue (Math.Round(testCase,3) = 0.700) "Should be equal"
            testCase "CDF.testCase13" <| fun () ->
                let testCase = 1. - (Continuous.ChiSquared.CDF 100. 67.327)
                Expect.isTrue (Math.Round(testCase,3) = 0.995) "Should be equal"
            testCase "CDF.testCase14" <| fun () ->
                let testCase = 1. - (Continuous.ChiSquared.CDF 100. 129.561)
                Expect.isTrue (Math.Round(testCase,3) = 0.025) "Should be equal"

            testCase "Support-1" <| fun () ->
                Expect.throws (fun () -> Continuous.ChiSquared.Support -1. |> ignore) "Should throw"
            testCase "Support-infinity" <| fun () ->
                Expect.throws (fun () -> Continuous.ChiSquared.Support -infinity |> ignore) "Should throw"
            testCase "SupportNan" <| fun () ->
                Expect.throws (fun () -> Continuous.ChiSquared.Support nan |> ignore) "Should throw"
            testCase "Support0" <| fun () ->
                let testCase = Continuous.ChiSquared.Support 0.
                Expect.isTrue (testCase = (0., infinity)) "Should be equal"
            testCase "Support1" <| fun () ->
                let testCase = Continuous.ChiSquared.Support 1.
                Expect.isTrue (testCase = (0., infinity)) "Should be equal"
            testCase "SupportInfinity" <| fun () ->
                let testCase = Continuous.ChiSquared.Support infinity
                Expect.isTrue (testCase = (0., infinity)) "Should be equal"

            // is based on the functions from before but nevertheless should be tested, too
            testCase "chiSquared-1" <| fun () ->
                let testCase = Continuous.chiSquared -1.
                Expect.throws (fun () -> testCase.Mean |> ignore) "Should throw"
                Expect.throws (fun () -> testCase.Variance |> ignore) "Should throw"
                Expect.throws (fun () -> testCase.StandardDeviation |> ignore) "Should throw"
                Expect.throws (fun () -> testCase.CDF 0. |> ignore) "Should throw"
                Expect.throws (fun () -> testCase.CDF 1. |> ignore) "Should throw"
                Expect.throws (fun () -> testCase.CDF 10. |> ignore) "Should throw"
                Expect.throws (fun () -> testCase.CDF infinity |> ignore) "Should throw"
                Expect.throws (fun () -> testCase.CDF -infinity |> ignore) "Should throw"
                Expect.throws (fun () -> testCase.CDF -1. |> ignore) "Should throw"
                Expect.throws (fun () -> testCase.CDF nan |> ignore) "Should throw"
                Expect.throws (fun () -> testCase.PDF 0. |> ignore) "Should throw"
                Expect.throws (fun () -> testCase.PDF 1. |> ignore) "Should throw"
                Expect.throws (fun () -> testCase.PDF 10. |> ignore) "Should throw"
                Expect.throws (fun () -> testCase.PDF infinity |> ignore) "Should throw"
                Expect.throws (fun () -> testCase.PDF -infinity |> ignore) "Should throw"
                Expect.throws (fun () -> testCase.PDF -1. |> ignore) "Should throw"
                Expect.throws (fun () -> testCase.PDF nan |> ignore) "Should throw"
            testCase "chiSquared-infinity" <| fun () ->
                let testCase = Continuous.chiSquared -infinity
                Expect.throws (fun () -> testCase.Mean |> ignore) "Should throw"
                Expect.throws (fun () -> testCase.Variance |> ignore) "Should throw"
                Expect.throws (fun () -> testCase.StandardDeviation |> ignore) "Should throw"
                Expect.throws (fun () -> testCase.CDF 0. |> ignore) "Should throw"
                Expect.throws (fun () -> testCase.CDF 1. |> ignore) "Should throw"
                Expect.throws (fun () -> testCase.CDF 10. |> ignore) "Should throw"
                Expect.throws (fun () -> testCase.CDF infinity |> ignore) "Should throw"
                Expect.throws (fun () -> testCase.CDF -infinity |> ignore) "Should throw"
                Expect.throws (fun () -> testCase.CDF -1. |> ignore) "Should throw"
                Expect.throws (fun () -> testCase.CDF nan |> ignore) "Should throw"
                Expect.throws (fun () -> testCase.PDF 0. |> ignore) "Should throw"
                Expect.throws (fun () -> testCase.PDF 1. |> ignore) "Should throw"
                Expect.throws (fun () -> testCase.PDF 10. |> ignore) "Should throw"
                Expect.throws (fun () -> testCase.PDF infinity |> ignore) "Should throw"
                Expect.throws (fun () -> testCase.PDF -infinity |> ignore) "Should throw"
                Expect.throws (fun () -> testCase.PDF -1. |> ignore) "Should throw"
                Expect.throws (fun () -> testCase.PDF nan |> ignore) "Should throw"
            testCase "chiSquaredNan" <| fun () ->
                let testCase = Continuous.chiSquared nan
                Expect.throws (fun () -> testCase.Mean |> ignore) "Should throw"
                Expect.throws (fun () -> testCase.Variance |> ignore) "Should throw"
                Expect.throws (fun () -> testCase.StandardDeviation |> ignore) "Should throw"
                Expect.throws (fun () -> testCase.CDF 0. |> ignore) "Should throw"
                Expect.throws (fun () -> testCase.CDF 1. |> ignore) "Should throw"
                Expect.throws (fun () -> testCase.CDF 10. |> ignore) "Should throw"
                Expect.throws (fun () -> testCase.CDF infinity |> ignore) "Should throw"
                Expect.throws (fun () -> testCase.CDF -infinity |> ignore) "Should throw"
                Expect.throws (fun () -> testCase.CDF -1. |> ignore) "Should throw"
                Expect.throws (fun () -> testCase.CDF nan |> ignore) "Should throw"
                Expect.throws (fun () -> testCase.PDF 0. |> ignore) "Should throw"
                Expect.throws (fun () -> testCase.PDF 1. |> ignore) "Should throw"
                Expect.throws (fun () -> testCase.PDF 10. |> ignore) "Should throw"
                Expect.throws (fun () -> testCase.PDF infinity |> ignore) "Should throw"
                Expect.throws (fun () -> testCase.PDF -infinity |> ignore) "Should throw"
                Expect.throws (fun () -> testCase.PDF -1. |> ignore) "Should throw"
                Expect.throws (fun () -> testCase.PDF nan |> ignore) "Should throw"
            testCase "chiSquared0" <| fun () ->
                let testCase = Continuous.chiSquared 0.
                Expect.floatClose Accuracy.veryHigh testCase.Mean 0. "Should be equal"
                Expect.floatClose Accuracy.veryHigh testCase.Variance 0. "Should be equal"
                Expect.floatClose Accuracy.veryHigh testCase.StandardDeviation 0. "Should be equal"
                Expect.floatClose Accuracy.veryHigh (testCase.CDF 0.) 0. "Should be equal"
                Expect.floatClose Accuracy.veryHigh (testCase.CDF 1.) 1. "Should be equal"
                Expect.floatClose Accuracy.veryHigh (testCase.CDF 10.) 1. "Should be equal"
                Expect.floatClose Accuracy.veryHigh (testCase.CDF infinity) 1. "Should be equal"
                Expect.floatClose Accuracy.veryHigh (testCase.CDF -1.) 0. "Should be equal"
                Expect.floatClose Accuracy.veryHigh (testCase.CDF -infinity) 0. "Should be equal"
                Expect.floatClose Accuracy.veryHigh (testCase.CDF nan) 0. "Should be equal"
                Expect.floatClose Accuracy.veryHigh (testCase.PDF 0.) 0. "Should be equal"
                Expect.floatClose Accuracy.veryHigh (testCase.PDF 1.) 0. "Should be equal"
                Expect.floatClose Accuracy.veryHigh (testCase.PDF 10.) 0. "Should be equal"
                Expect.floatClose Accuracy.veryHigh (testCase.PDF infinity) 0. "Should be equal"
                Expect.floatClose Accuracy.veryHigh (testCase.PDF -infinity) 0. "Should be equal"
                Expect.floatClose Accuracy.veryHigh (testCase.PDF -1.) 0. "Should be equal"
                Expect.floatClose Accuracy.veryHigh (testCase.PDF nan) 0. "Should be equal"
            testCase "chiSquared1" <| fun () ->
                let testCase = Continuous.chiSquared 1.
                Expect.floatClose Accuracy.veryHigh testCase.Mean 1. "Should be equal"
                Expect.floatClose Accuracy.veryHigh testCase.Variance 2. "Should be equal"
                Expect.floatClose Accuracy.veryHigh testCase.StandardDeviation (sqrt 2.) "Should be equal"
                Expect.floatClose Accuracy.veryHigh (testCase.CDF 0.) 0. "Should be equal"
                Expect.floatClose Accuracy.medium (testCase.CDF 1.) 0.682689 "Should be equal"
                Expect.floatClose Accuracy.low (testCase.CDF 10.) 0.998 "Should be equal"
                Expect.floatClose Accuracy.veryHigh (testCase.CDF infinity) 1. "Should be equal"
                Expect.isTrue (testCase.CDF -1. |> isNan) "Should be equal"
                Expect.isTrue (testCase.CDF -infinity |> isNan) "Should be equal"
                Expect.isTrue (testCase.CDF nan |> isNan) "Should be equal"
                Expect.isTrue (testCase.PDF 0. = infinity) "Should be equal"
                Expect.floatClose Accuracy.medium (testCase.PDF 1.) 0.24197 "Should be equal"
                Expect.floatClose Accuracy.low (testCase.PDF 10.) 0.00085 "Should be equal"
                Expect.floatClose Accuracy.veryHigh (testCase.PDF infinity) 0. "Should be equal"
                Expect.floatClose Accuracy.veryHigh (testCase.PDF -infinity) 0. "Should be equal"
                Expect.floatClose Accuracy.veryHigh (testCase.PDF -1.) 0. "Should be equal"
                Expect.isTrue (isNan <| testCase.PDF nan) "Should be equal"
            testCase "chiSquaredInfinity" <| fun () ->
                let testCase = Continuous.chiSquared infinity
                Expect.isTrue (testCase.Mean = infinity) "Should be equal"
                Expect.isTrue (testCase.Variance = infinity) "Should be equal"
                Expect.isTrue (testCase.StandardDeviation = infinity) "Should be equal"
                Expect.floatClose Accuracy.veryHigh (testCase.CDF 0.) 0. "Should be equal"
                Expect.isTrue (testCase.CDF 1. |> isNan) "Should be equal"
                Expect.isTrue (testCase.CDF 10. |> isNan) "Should be equal"
                Expect.floatClose Accuracy.veryHigh (testCase.CDF infinity) 1. "Should be equal"
                Expect.isTrue (testCase.CDF -1. |> isNan) "Should be equal"
                Expect.isTrue (testCase.CDF -infinity |> isNan) "Should be equal"
                Expect.isTrue (testCase.CDF nan |> isNan) "Should be equal"
                Expect.isTrue (testCase.PDF 0. |> isNan) "Should be equal"
                Expect.isTrue (testCase.PDF 1. |> isNan) "Should be equal"
                Expect.isTrue (testCase.PDF 10. |> isNan) "Should be equal"
                Expect.isTrue (testCase.PDF infinity |> isNan) "Should be equal"
                Expect.floatClose Accuracy.veryHigh (testCase.PDF -infinity) 0. "Should be equal"
                Expect.floatClose Accuracy.veryHigh (testCase.PDF -1.) 0. "Should be equal"
                Expect.isTrue (isNan <| testCase.PDF nan) "Should be equal"
        ]
    ]

[<Tests>]
let studentizedRangeTests =
    //TestCases from critical q value tables from: Lawal B, Applied Statistical Methods in Agriculture, Health and Life Sciences, DOI 10.1007/978-3-319-05555-8, 2014
    testList "Distributions.studentizedRange" [
        testCase "CDF.testCase_0.95_1" <| fun () ->
            let testCase = 1. - (Continuous.StudentizedRange.CDF 3.46 2. 6. 1. None false)
            Expect.isTrue (Math.Round(testCase,4) = 0.05) "Should be equal"
        testCase "CDF.testCase_0.95_2" <| fun () ->
            let testCase = 1. - (Continuous.StudentizedRange.CDF 2.83 2. 60. 1. None false)
            Expect.isTrue (Math.Round(testCase,3) = 0.05) "Should be equal"
        testCase "CDF.testCase_0.95_3" <| fun () ->
            let testCase = 1. - (Continuous.StudentizedRange.CDF 7.59 20. 6. 1. None false)
            Expect.isTrue (Math.Round(testCase,3) = 0.05) "Should be equal"
        testCase "CDF.testCase_0.95_4" <| fun () ->
            let testCase = 1. - (Continuous.StudentizedRange.CDF 5.24 20. 60. 1. None false)
            Expect.isTrue (Math.Round(testCase,3) = 0.05) "Should be equal"            
    //TestCases from R ptukey(q, 4, 36, nranges = 1, lower.tail = TRUE, log.p = FALSE)
    //https://keisan.casio.com/exec/system/15184848911695
        testCase "CDF.testCase_r1" <| fun () ->
            let testCase = Continuous.StudentizedRange.CDF 3. 4. 36. 1. None false
            Expect.floatClose Accuracy.medium testCase 0.8342594 "Should be equal"
        testCase "CDF.testCase_r2" <| fun () ->
            let testCase = Continuous.StudentizedRange.CDF 6. 4. 36. 1. None false
            Expect.floatClose Accuracy.medium testCase 0.9991826 "Should be equal"
        testCase "CDF.testCase_r3" <| fun () ->
            let testCase = Continuous.StudentizedRange.CDF 9. 4. 36. 1. None false
            Expect.floatClose Accuracy.medium testCase 0.9999987 "Should be equal"
        testCase "CDF.testCase_r4" <| fun () ->
            let testCase = Continuous.StudentizedRange.CDF 11. 4. 36. 1. None false
            Expect.floatClose Accuracy.medium testCase 1. "Should be equal"         
    ]

[<Tests>]
let chiTests =
    // TestCases from R: library(chi) function: dchi(x, dof)
    testList "Distributions.chi" [
        testCase "PDF.testCase_1" <| fun () ->
            let testCase = Continuous.Chi.PDF 1. 1.
            Expect.floatClose Accuracy.medium 0.4839414 testCase "Should be equal" 
        testCase "PDF.testCase_2" <| fun () ->
            let testCase = Continuous.Chi.PDF 1. 8.
            Expect.floatClose Accuracy.veryHigh  1.010454e-14 testCase "Should be equal" 
        testCase "PDF.testCase_3" <| fun () ->
            let testCase = Continuous.Chi.PDF 8. 1.
            Expect.floatClose Accuracy.medium 0.01263606 testCase "Should be equal" 
        testCase "PDF.testCase_4" <| fun () ->
            let testCase = Continuous.Chi.PDF 8. 8.
            Expect.floatClose Accuracy.veryHigh 5.533058e-10 testCase "Should be equal" 
        // TestCases from R: library(chi) function: pchi(x, dof)
        testCase "CDF.testCase_1" <| fun () ->
            let testCase = Continuous.Chi.CDF 1. 1.
            Expect.floatClose Accuracy.medium testCase 0.6826895 "Should be equal"
        testCase "CDF.testCase_2" <| fun () ->
            let testCase = Continuous.Chi.CDF 12. 5.
            Expect.floatClose Accuracy.medium testCase 0.9851771 "Should be equal"
        testCase "CDF.testCase_3" <| fun () ->
            let testCase = Continuous.Chi.CDF 8. 1.
            Expect.floatClose Accuracy.medium testCase 0.001751623 "Should be equal"
        testCase "CDF.testCase_4" <| fun () ->
            let testCase = Continuous.Chi.CDF 80. 8.
            Expect.floatClose Accuracy.medium testCase 0.09560282 "Should be equal"         
    ]

let multivariateNormalTests =
    let mvn = Continuous.multivariateNormal (vector [0.;0.;0.;0.;0.]) (Matrix.identity 5)
    let pdfs=
        [|
            [0.537667139546100;3.578396939725760;-0.124144348216312;0.488893770311789;-1.068870458168032]
            [0.318765239858981;0.725404224946106;0.671497133608080;0.293871467096658;0.325190539456195]
            [-0.433592022305684;0.714742903826096;0.717238651328838;0.888395631757642;1.370298540095228]
        |]
        |> Array.map (fun v -> 
            mvn.PDF (vector v)
            )
    // TestCases from Matlab: 
    (*
    mu = zeros(1,5);
    Sigma = eye(5);
    rng('default')  % For reproducibility
    X = mvnrnd(mu,Sigma,8)
    y = mvnpdf(X)
    *)
    testList "Distributions.multivariateNormal" [
        testCase "PDF.testCase_1" <| fun () ->
            Expect.floatClose Accuracy.veryHigh 0.000007209186311 pdfs.[0] "Should be equal" 
        testCase "PDF.testCase_2" <| fun () ->
            let testCase = Continuous.Chi.PDF 1. 8.
            Expect.floatClose Accuracy.veryHigh  0.005352921388597 pdfs.[1] "Should be equal" 
        testCase "PDF.testCase_3" <| fun () ->
            let testCase = Continuous.Chi.PDF 8. 1.
            Expect.floatClose Accuracy.veryHigh 0.001451989663439 pdfs.[2] "Should be equal"        
    ]

[<Tests>]
<<<<<<< HEAD
let hypergeometricTests =   

    let hypergeoDistribution_basicCase = Distributions.Discrete.hypergeometric 50 40 5
    let hypergeoDistribution_K_equal_n = Distributions.Discrete.hypergeometric 50 20 20
    let hypergeoDistribution_max_K = Distributions.Discrete.hypergeometric 50 50 20
    let hypergeoDistribution_max_n = Distributions.Discrete.hypergeometric 50 20 50
    let hypergeoDistribution_max_K_n = Distributions.Discrete.hypergeometric 50 50 50
    // 2022-06-23
    // https://hypergeon.wikipedia.org/wiki/Hypergeometric_distribution
    // N is population size,
    // K is the number of success states in the population,
    // n is the number of draws,
    // k is the number of observed successes
    // N ∈ {0,1,2,...}
    // K ∈ {0,1,2,...,N}
    // n ∈ {0,1,2,...,N}
    testList "Distributions.Discrete.Hypergeometric" [
        test "hypergeoCheckParam" {
            // Low N edge cases are difficult to test separately, as K and n MUST be smaller than N, but MUST also be bigger than 0  
            let N_isZero = fun (x:unit) -> Distributions.Discrete.hypergeoCheckParam 0 1 1
            let N_isNegative = fun (x:unit) -> Distributions.Discrete.hypergeoCheckParam -2 1 1
            let N_isPositive = Distributions.Discrete.hypergeoCheckParam 2 1 1
            //
            let K_isZero = fun (x:unit) -> Distributions.Discrete.hypergeoCheckParam 2 0 1
            let K_isNegative = fun (x:unit) -> Distributions.Discrete.hypergeoCheckParam 2 -2 1
            let K_positiveBiggerN = fun (x:unit) -> Distributions.Discrete.hypergeoCheckParam 2 3 1
            let K_positiveEqualN = Distributions.Discrete.hypergeoCheckParam 2 2 1
            let K_positiveSmallerN = Distributions.Discrete.hypergeoCheckParam 2 1 1
            //
            let n_isZero = fun (x:unit) -> Distributions.Discrete.hypergeoCheckParam 2 1 0
            let n_isNegative = fun (x:unit) -> Distributions.Discrete.hypergeoCheckParam 2 1 -2
            let n_positiveBiggerN = fun (x:unit) -> Distributions.Discrete.hypergeoCheckParam 2 1 3
            let n_positiveEqualN = Distributions.Discrete.hypergeoCheckParam 2 1 2
            let n_positiveSmallerN = Distributions.Discrete.hypergeoCheckParam 2 1 1
            Expect.throws N_isZero "N_isZero"
            Expect.throws N_isNegative "N_isNegative"
            Expect.equal N_isPositive () "N_isPositive"
            //
            Expect.throws K_isZero "K_isZero"
            Expect.throws K_isNegative "K_isNegative"
            Expect.throws K_positiveBiggerN "K_positiveBiggerN"
            Expect.equal K_positiveEqualN () "K_positiveEqualN"
            Expect.equal K_positiveSmallerN () "K_positiveSmallerN"
            //
            Expect.throws n_isZero "n_isZero"
            Expect.throws n_isNegative "n_isNegative"
            Expect.throws n_positiveBiggerN "n_positiveBiggerN"
            Expect.equal n_positiveEqualN () "n_positiveEqualN"
            Expect.equal n_positiveSmallerN () "n_positiveSmallerN"
        }
        test "hypergeoCheckParam_k" {
            let k_isNegative = fun (x:unit) -> Distributions.Discrete.hypergeoCheckParam_k 4 2 2 -2
            let k_isPositive = Distributions.Discrete.hypergeoCheckParam_k 4 2 2 1
            let k_isPositive_allEqual = Distributions.Discrete.hypergeoCheckParam_k 4 2 2 2
            let k_isPositiveBiggerN = fun (x:unit) -> Distributions.Discrete.hypergeoCheckParam_k 4 2 2 5
            let k_isPositiveBiggerK = fun (x:unit) -> Distributions.Discrete.hypergeoCheckParam_k 4 2 3 3
            let k_isPositiveBigger_n = fun (x:unit) -> Distributions.Discrete.hypergeoCheckParam_k 4 3 2 3
            Expect.throws k_isNegative "k_isNegative"
            Expect.equal k_isPositive () "k_isPositive; should not throw."
            Expect.equal k_isPositive_allEqual () "k_isPositive_allEqual; should not throw."
            Expect.throws k_isPositiveBiggerN "k_isPositiveBiggerN"
            Expect.throws k_isPositiveBiggerK "k_isPositiveBiggerK"
            Expect.throws k_isPositiveBigger_n "k_isPositiveBigger_n"
        }
        // 2022-06-23
        // https://www.emathhelp.net/calculators/probability-statistics/hypergeometric-distribution-calculator/?pn=50&pk=40&sn=5&sk=5
        test "Mean" {
            Expect.floatClose Accuracy.high hypergeoDistribution_basicCase.Mean 4.0 "hyperDistribution_basicCase"
            Expect.floatClose Accuracy.high hypergeoDistribution_K_equal_n.Mean 8.0 "hyperDistribution_K_equal_n"
            Expect.floatClose Accuracy.high hypergeoDistribution_max_K.Mean 20.0 "hyperDistribution_max_K"
            Expect.floatClose Accuracy.high hypergeoDistribution_max_n.Mean 20.0 "hyperDistribution_max_n"
            Expect.floatClose Accuracy.high hypergeoDistribution_max_K_n.Mean 50.0 "hyperDistribution_max_K_n"
        }
        // 2022-06-23
        // https://www.emathhelp.net/calculators/probability-statistics/hypergeometric-distribution-calculator/?pn=50&pk=40&sn=5&sk=5
        test "Variance" {
            Expect.floatClose Accuracy.high hypergeoDistribution_basicCase.Variance 0.73469387755102 "hyperDistribution_basicCase"
            Expect.floatClose Accuracy.high hypergeoDistribution_K_equal_n.Variance 2.938775510204082 "hyperDistribution_K_equal_n"
            Expect.floatClose Accuracy.high hypergeoDistribution_max_K.Variance 0.0 "hyperDistribution_max_K"
            Expect.floatClose Accuracy.high hypergeoDistribution_max_n.Variance 0.0 "hyperDistribution_max_n"
            Expect.floatClose Accuracy.high hypergeoDistribution_max_K_n.Variance 0.0 "hyperDistribution_max_K_n"
        }
        // 2022-06-23
        // https://www.emathhelp.net/calculators/probability-statistics/hypergeometric-distribution-calculator/?pn=50&pk=40&sn=5&sk=5
        test "StandardDeviation" {
            Expect.floatClose Accuracy.high hypergeoDistribution_basicCase.StandardDeviation 0.857142857142857 "hyperDistribution_basicCase"
            Expect.floatClose Accuracy.high hypergeoDistribution_K_equal_n.StandardDeviation 1.714285714285714 "hyperDistribution_K_equal_n"
            Expect.floatClose Accuracy.high hypergeoDistribution_max_K.StandardDeviation 0.0 "hyperDistribution_max_K"
            Expect.floatClose Accuracy.high hypergeoDistribution_max_n.StandardDeviation 0.0 "hyperDistribution_max_n"
            Expect.floatClose Accuracy.high hypergeoDistribution_max_K_n.StandardDeviation 0.0 "hyperDistribution_max_K_n"
        }

        // 2022-06-23
        // https://www.omnicalculator.com/statistics/hypergeometric-distribution
        test "PDF" {
            // test k = 0; Accuracy.medium, because online calculator has not enough decimal places.
            Expect.floatClose Accuracy.medium (hypergeoDistribution_basicCase.PDF 0) 0.00011894 "hyperDistribution_basicCase k=0"
            Expect.floatClose Accuracy.medium (hypergeoDistribution_K_equal_n.PDF 0) 0.0000006375 "hyperDistribution_K_equal_n k=0"
            Expect.floatClose Accuracy.medium (hypergeoDistribution_max_K.PDF 0) 0. "hyperDistribution_max_K k=0"
            Expect.floatClose Accuracy.medium (hypergeoDistribution_max_n.PDF 0) 0. "hyperDistribution_max_n k=0"
            Expect.floatClose Accuracy.medium (hypergeoDistribution_max_K_n.PDF 0) 0. "hyperDistribution_max_K_n k=0"
            // test any k 
            Expect.floatClose Accuracy.medium (hypergeoDistribution_basicCase.PDF 3) 0.20984 "hyperDistribution_basicCase k=3"
            // Accuracy.low, because online calculator has not enough decimal places.
            Expect.floatClose Accuracy.low (hypergeoDistribution_K_equal_n.PDF 6) 0.1196 "hyperDistribution_K_equal_n k=6"
            Expect.floatClose Accuracy.medium (hypergeoDistribution_max_K.PDF 10) 0. "hyperDistribution_max_K k=10"
            Expect.floatClose Accuracy.medium (hypergeoDistribution_max_n.PDF 13) 0. "hyperDistribution_max_n k=44"
            Expect.floatClose Accuracy.medium (hypergeoDistribution_max_K_n.PDF 50) 1.0 "hyperDistribution_max_K_n k=50"
        }
        // 2022-06-23
        // https://www.omnicalculator.com/statistics/hypergeometric-distribution
        test "CDF" {
            Expect.floatClose Accuracy.medium (hypergeoDistribution_basicCase.CDF 3)0.2581 "hyperDistribution_basicCase k=3"
            // Accuracy.low, because online calculator has not enough decimal places.
            Expect.floatClose Accuracy.low (hypergeoDistribution_K_equal_n.CDF 7) 0.3858 "hyperDistribution_K_equal_n k=7"
            Expect.floatClose Accuracy.medium (hypergeoDistribution_max_K.CDF 14) 0.0 "hyperDistribution_max_K k=14"
            Expect.floatClose Accuracy.medium (hypergeoDistribution_max_n.CDF 3) 0.0 "hyperDistribution_max_n k=3"
            Expect.floatClose Accuracy.medium (hypergeoDistribution_max_K_n.CDF 3) 0.0 "hyperDistribution_max_K_n k=3"
        }
        // No idea what this is meant for, but its Syntax differs from Bernoulli.Support
        test "Support" {
            /// 40 20 5 do not matter as long as they don't fail "hypergeoCheckParam"
            let s = Distributions.Discrete.Hypergeometric.Support 40 20 5
            Expect.equal s (0., infinity) ""
        }
        test "SampleUnchecked" {
            let generateALL = Distributions.Discrete.Hypergeometric.Sample 40 20 40
            let generate50 = Array.init 50 (fun x -> Distributions.Discrete.Hypergeometric.Sample 40 20 10)
            let numbersAreBetween_1_K = generate50 |> Array.forall (fun x -> x > 0 && x < 20)
            // If N = n then k = K
            Expect.equal generateALL 20 "generateALL"
            Expect.isTrue numbersAreBetween_1_K "numbersAreBetween_1_K"
=======
let exponentialTests =
    // references is R V. 2022.02.3 Build 492
    // PDF is used with expPDF <- dexp(3,0.59)
    // CDF is created with expCDF <- pexp(3, 0.59)
    testList "Distributions.exponential" [

        let createExpDistCDF  lambda x = FSharp.Stats.Distributions.Continuous.Exponential.CDF lambda x    
        let createExpDistPDF  lambda x = Distributions.Continuous.Exponential.PDF lambda x
        
        testCase "exp check param" <| fun () -> 
            Expect.throws (fun () -> (Distributions.Continuous.expCheckParam 0. )) "Should fail when lamda  =  0.0"
            Expect.throws (fun () -> (Distributions.Continuous.expCheckParam -3. )) "Should fail when lamda  < 0."
            Expect.throws (fun () -> (Distributions.Continuous.expCheckParam -infinity )) "Should fail when lamda < 0.0  "  
        
        testCase "Exponential Lambda regular " <| fun () -> 
            Expect.floatClose Accuracy.low (createExpDistCDF 0.3 5.) 0.776869 "CDF should be equal"
            Expect.floatClose Accuracy.low (createExpDistPDF 0.3 5.) 0.066939 "PDF should be equal"
        //testCase "Exponential Lambda= NaN CDF " <| fun () -> 
        //    let lamdaNaN = createExpDistCDF nan 5.
        //    Expect.isTrue (nan.Equals (lamdaNaN)) "Distribution can't be initialized with lambda = nan "

        testCase "Exponential Lambda= infinity CDF " <| fun () -> 
        
            Expect.floatClose Accuracy.low (createExpDistCDF infinity 5.) 1. "CDF should be 1 with lamda = infinity"

            Expect.isTrue (nan.Equals (createExpDistPDF infinity 5.)) "PDF can't be initialized with lambda = infinity "
 
        testCase "Exponential Lambda= NaN " <| fun () -> 

            Expect.isTrue (nan.Equals (createExpDistCDF nan 5.)) "CDF can't be initialized with lambda = nan "

            Expect.isTrue (nan.Equals (createExpDistPDF nan 5.)) "PDF can't be initialized with lambda = nan "


        testCase "Exponential x regular" <| fun () -> 
            let regularx = createExpDistCDF 0.59 3.
            Expect.floatClose Accuracy.low regularx 0.829667011174591 "CDF should be equal"
            let regularx' = createExpDistPDF 0.59 3. 
            Expect.floatClose Accuracy.low regularx' 0.100496463406992 "PDF should be equal"

        testCase "Exponential x NaN  " <| fun () -> 
            Expect.isTrue (nan.Equals (createExpDistCDF 0.5 nan)) "CDF can't be initialized with x = nan "
            Expect.floatClose Accuracy.low (createExpDistPDF 0.5 nan) 0. "PDF should be 0 when x = nan"

        testCase "Exponential x infinity" <| fun () -> 
            Expect.floatClose Accuracy.low (createExpDistCDF 0.5 infinity) 1. "CDF should be 1 when x = infinity"
            Expect.floatClose Accuracy.low (createExpDistPDF 0.5 infinity) 0. "PDF should be 0 when x = infinity"

        testCase "Exponential Mean" <| fun () -> 
            Expect.floatClose Accuracy.low (Distributions.Continuous.Exponential.Mean 0.5) 2.0 "Mean should be equal"
            Expect.floatClose Accuracy.low (Distributions.Continuous.Exponential.Mean 10.) 0.1 "Mean should be equal"
            Expect.isTrue (nan.Equals (Distributions.Continuous.Exponential.Mean nan)) "Mean can't be calculated with lambda = nan "
            // Expect.floatClose Accuracy.low (Distributions.Continuous.Exponential.Mean infinity) 0. "Mean should be 0 when lambda = infinity"
        testCase "Exponential Standard Deviation" <| fun () -> 
            Expect.floatClose Accuracy.low (Distributions.Continuous.Exponential.Mean 0.5) 2.0 "StDev should be equal"
            Expect.floatClose Accuracy.low (Distributions.Continuous.Exponential.Mean 10.) 0.1 "StDev should be equal"
            Expect.isTrue (nan.Equals (Distributions.Continuous.Exponential.Mean nan)) "StDev can't be calculated with lambda = nan "
            //Expect.floatClose Accuracy.low (Distributions.Continuous.Exponential.StandardDeviation infinity) 0. "StDev should be 0 when lambda = infinity"

        testCase "Exponential Variance" <| fun () ->
             Expect.floatClose Accuracy.low (Distributions.Continuous.Exponential.Variance 0.5) 4.0 "Variance should be equal"
             Expect.floatClose Accuracy.low (Distributions.Continuous.Exponential.Variance 10.) 0.01 "Variance should be equal"
             Expect.isTrue (nan.Equals (Distributions.Continuous.Exponential.Variance nan)) "Variance can't be calculated with lambda = nan "
             //Expect.floatClose Accuracy.low (Distributions.Continuous.Exponential.StandardDeviation infinity) 0. "StDev should be 0 when lambda = infinity"

            ]

[<Tests>]
let bernoulliTests =

    let test_basicNumber = 0.42

    let bernoulliDistribution_basicCase = Distributions.Discrete.bernoulli test_basicNumber
    let bernoulliDistribution_nan = Distributions.Discrete.bernoulli nan
    let bernoulliDistribution_zero = Distributions.Discrete.bernoulli 0.0
    let bernoulliDistribution_one = Distributions.Discrete.bernoulli 1.0

    // 2022-06-22
    // Wikipedia: https://de.wikipedia.org/wiki/Bernoulli-Verteilung#Definition 
    // "p is element of closed intervall between 0. and 1."
    testList "Distributions.Discrete.Bernoulli" [
        test "bernCheckParam" {
            let test_lowerThan0 = fun (x: unit) -> Distributions.Discrete.bernCheckParam -0.1
            let test_highterThan1 = fun (x: unit) -> Distributions.Discrete.bernCheckParam 1.1
            let test_basic = Distributions.Discrete.bernCheckParam test_basicNumber
            let test_zero = Distributions.Discrete.bernCheckParam 0.
            let test_one = Distributions.Discrete.bernCheckParam 1.
            let test_nan = Distributions.Discrete.bernCheckParam nan // 
            let test_infinity = fun (x: unit) -> Distributions.Discrete.bernCheckParam infinity
            let test_negativeInfinity = fun (x: unit) -> Distributions.Discrete.bernCheckParam -infinity
            Expect.throws test_lowerThan0 ""
            Expect.throws test_highterThan1 ""
            Expect.equal test_basic () ""
            Expect.equal test_zero () ""
            Expect.equal test_one () ""
            Expect.equal test_nan () ""
            Expect.throws test_infinity ""
            Expect.throws test_negativeInfinity ""
        }

        test "Mean" {
            Expect.equal bernoulliDistribution_basicCase.Mean test_basicNumber ""
            Expect.isTrue (nan.Equals(bernoulliDistribution_nan.Mean)) ""
            Expect.equal bernoulliDistribution_zero.Mean 0.0 ""
            Expect.equal bernoulliDistribution_one.Mean 1.0 ""
        }
        // 2022-06-22
        // Compared to: https://www.trignosource.com/statistics/bernoulli%20distribution.html
        test "Variance" {
            Expect.equal bernoulliDistribution_basicCase.Variance 0.2436 ""
            Expect.isTrue (nan.Equals(bernoulliDistribution_nan.Variance)) ""
            Expect.equal bernoulliDistribution_zero.Variance 0.0 ""
            Expect.equal bernoulliDistribution_one.Variance 0.0 ""
        }
        // 2022-06-22
        // Compared to: https://www.trignosource.com/statistics/bernoulli%20distribution.html
        // https://www.kristakingmath.com/blog/bernoulli-random-variables
        test "StandardDeviation" {
            Expect.equal bernoulliDistribution_basicCase.StandardDeviation (sqrt 0.2436) ""
            Expect.isTrue (nan.Equals(bernoulliDistribution_nan.StandardDeviation)) ""
            Expect.equal bernoulliDistribution_zero.StandardDeviation (sqrt 0.0) ""
            Expect.equal bernoulliDistribution_one.StandardDeviation (sqrt 0.0) ""
        }
        // not implemented
        test "Sample" {
            Expect.throws (bernoulliDistribution_basicCase.Sample >> ignore) ""
            Expect.throws (bernoulliDistribution_nan.Sample >> ignore) ""
            Expect.throws (bernoulliDistribution_zero.Sample >> ignore) ""
            Expect.throws (bernoulliDistribution_one.Sample >> ignore)  ""
        }
        test "PDF" {
            /// propabiliy of an outcome to be be of a certain value. Bernoulli distribution can only result in 0 (failure) or 1 (success) so anything except 
            /// those should have a propability of 0.
            let test_ZeroAndOne (bd: Distributions.Distribution<float,float>) = 
                let propabilitySuccess = bd.PDF 1.0
                let propabilityFailure = bd.PDF 0.0
                Expect.equal propabilitySuccess (bd.Mean) $"test_ZeroAndOne.propabilitySuccess for {bd.Mean}"
                Expect.floatClose Accuracy.high propabilityFailure (1.0 - bd.Mean) $"test_ZeroAndOne.propabilityFailure for {bd.Mean}"
            let test_ZeroPDFCases (bd: Distributions.Distribution<float,float>) =
                Expect.equal (bd.PDF 0.1) 0.0 $"test_ZeroPDFCases 0.1 for {bd.Mean}"
                Expect.equal (bd.PDF -0.1) 0.0 $"test_ZeroPDFCases -0.1 for {bd.Mean}"
                Expect.equal (bd.PDF 1.1) 0.0 $"test_ZeroPDFCases 1.1 for {bd.Mean}"
                Expect.equal (bd.PDF nan) 0.0 $"test_ZeroPDFCases nan for {bd.Mean}"
                Expect.equal (bd.PDF infinity) 0.0 $"test_ZeroPDFCases infinity for {bd.Mean}"
                Expect.equal (bd.PDF -infinity) 0.0 $"test_ZeroPDFCases -infinity for {bd.Mean}"
            test_ZeroPDFCases bernoulliDistribution_basicCase
            test_ZeroPDFCases bernoulliDistribution_nan
            test_ZeroPDFCases bernoulliDistribution_zero
            test_ZeroPDFCases bernoulliDistribution_one
            //
            test_ZeroAndOne bernoulliDistribution_basicCase
            Expect.isTrue (nan.Equals(bernoulliDistribution_nan.PDF 0.0)) $"test_ZeroAndOne.propabilitySuccess for nan"
            Expect.isTrue (nan.Equals(bernoulliDistribution_nan.PDF 1.0)) $"test_ZeroAndOne.propabilityFailure for nan"
            test_ZeroAndOne bernoulliDistribution_zero
            test_ZeroAndOne bernoulliDistribution_one
        }
        test "CDF" {
            // For P(x>=R) and R∈{0,1}, where R is the random outcome of the bernoulli distribution, any value below 0 has a probability of 0 to be greater or equal to R
            let test_ZeroCDFCases (bd: Distributions.Distribution<float,float>) = 
                Expect.equal (bd.CDF -0.1) 0.0 $"test_ZeroCDFCases -0.1 for {bd.Mean}"
                Expect.equal (bd.CDF -infinity) 0.0 $"test_ZeroCDFCases -infinity for {bd.Mean}"
                Expect.equal (bd.CDF nan) 0.0 $"test_ZeroCDFCases -infinity for {bd.Mean}"
            let test_OneCDFCases (bd: Distributions.Distribution<float,float>) = 
                Expect.equal (bd.CDF 1.0) 1.0 $"test_OneCDFCases 1.0 for {bd.Mean}"
                Expect.equal (bd.CDF 1.1) 1.0 $"test_OneCDFCases 1.1 for {bd.Mean}"
                Expect.equal (bd.CDF infinity) 1.0 $"test_OneCDFCases infinity for {bd.Mean}"
            test_ZeroCDFCases bernoulliDistribution_basicCase
            test_ZeroCDFCases bernoulliDistribution_nan
            test_ZeroCDFCases bernoulliDistribution_zero
            test_ZeroCDFCases bernoulliDistribution_one
            //
            test_OneCDFCases bernoulliDistribution_basicCase
            test_OneCDFCases bernoulliDistribution_nan
            test_OneCDFCases bernoulliDistribution_zero
            test_OneCDFCases bernoulliDistribution_one
            //
            Expect.floatClose Accuracy.high (bernoulliDistribution_basicCase.CDF 0.8) (1.0 - bernoulliDistribution_basicCase.Mean) ""
            Expect.isTrue (isNan <| bernoulliDistribution_nan.CDF 0.8) ""
            Expect.floatClose Accuracy.high (bernoulliDistribution_zero.CDF 0.8) (1.0 - bernoulliDistribution_zero.Mean) ""
            Expect.floatClose Accuracy.high (bernoulliDistribution_one.CDF 0.8) (1.0 - bernoulliDistribution_one.Mean) ""
        }
        // Tbh. i have no idea what this is for
        test "Support" {
            // insert any number which does not throw an error in "bernCheckParam".
            Expect.sequenceEqual (Distributions.Discrete.Bernoulli.Support 0.2) [0.0; 1.0] ""
>>>>>>> 29c23ff7
        }
    ]<|MERGE_RESOLUTION|>--- conflicted
+++ resolved
@@ -433,7 +433,6 @@
     ]
 
 [<Tests>]
-<<<<<<< HEAD
 let hypergeometricTests =   
 
     let hypergeoDistribution_basicCase = Distributions.Discrete.hypergeometric 50 40 5
@@ -566,7 +565,6 @@
             // If N = n then k = K
             Expect.equal generateALL 20 "generateALL"
             Expect.isTrue numbersAreBetween_1_K "numbersAreBetween_1_K"
-=======
 let exponentialTests =
     // references is R V. 2022.02.3 Build 492
     // PDF is used with expPDF <- dexp(3,0.59)
@@ -752,6 +750,5 @@
         test "Support" {
             // insert any number which does not throw an error in "bernCheckParam".
             Expect.sequenceEqual (Distributions.Discrete.Bernoulli.Support 0.2) [0.0; 1.0] ""
->>>>>>> 29c23ff7
         }
     ]