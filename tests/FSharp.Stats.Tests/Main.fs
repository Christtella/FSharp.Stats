﻿module FSharp.Stats.Tests

open Expecto

[<EntryPoint>]
let main argv =
    //================================ Matrix ===============================================================
    Tests.runTestsWithCLIArgs [] argv MatrixTests.floatImplementationDenseTests |> ignore
    
    //================================ Vector ===============================================================
    Tests.runTestsWithCLIArgs [] argv VectorTests.covarianceTests               |> ignore

    //================================ RowVector ============================================================
    Tests.runTestsWithCLIArgs [] argv RowVectorTests.floatImplementationTests   |> ignore
    //================================ DistanceMetrics ======================================================
    Tests.runTestsWithCLIArgs [] argv DistanceMetricsTests.euclidianseqfunctiontests   |> ignore
    Tests.runTestsWithCLIArgs [] argv DistanceMetricsTests.euclidianvecfunctiontests   |> ignore
    Tests.runTestsWithCLIArgs [] argv DistanceMetricsTests.euclidianarrayfunctiontests   |> ignore
    Tests.runTestsWithCLIArgs [] argv DistanceMetricsTests.cityblockseqfunctiontests   |> ignore
    Tests.runTestsWithCLIArgs [] argv DistanceMetricsTests.cityblockvectorfunctiontests   |> ignore
    Tests.runTestsWithCLIArgs [] argv DistanceMetricsTests.cityblockarrayfunctiontests   |> ignore
    Tests.runTestsWithCLIArgs [] argv DistanceMetricsTests.Levenshteindistancetest   |> ignore
    //=========================== Special Functions =========================================================    
    Tests.runTestsWithCLIArgs [] argv SpecialFunctionsTests.gammaFunctionsTests |> ignore
    Tests.runTestsWithCLIArgs [] argv SpecialFunctionsTests.betaFunctionsTests  |> ignore
    Tests.runTestsWithCLIArgs [] argv SpecialFunctionsTests.factorialTests  |> ignore
    //================================ Algebra ==============================================================
    Tests.runTestsWithCLIArgs [] argv LinearAlgebraTests.managedSVDTests   |> ignore
    Tests.runTestsWithCLIArgs [] argv LinearAlgebraTests.nullspace         |> ignore
    
    //================================== List ===============================================================
    Tests.runTestsWithCLIArgs [] argv ListTests.medianTests |> ignore
    Tests.runTestsWithCLIArgs [] argv ListTests.meanTests   |> ignore

    //================================== Array ==============================================================
    Tests.runTestsWithCLIArgs [] argv ArrayTests.medianTests   |> ignore

    //================================== Interval ===========================================================
    Tests.runTestsWithCLIArgs [] argv IntervalTests.intervalTests   |> ignore

    //================================= Seq ==============================================================
    Tests.runTestsWithCLIArgs [] argv SeqTests.medianTests |> ignore
    Tests.runTestsWithCLIArgs [] argv SeqTests.meanTests   |> ignore
    Tests.runTestsWithCLIArgs [] argv SeqTests.meanQuadraticTests   |> ignore

    //============================= Distributions ===========================================================
    Tests.runTestsWithCLIArgs [] argv DistributionsTests.distanceFunctionsTests |> ignore
    Tests.runTestsWithCLIArgs [] argv DistributionsTests.chiTests               |> ignore
    Tests.runTestsWithCLIArgs [] argv DistributionsTests.chiSquaredTests        |> ignore
    //Tests.runTestsWithCLIArgs [] argv DistributionsTests.studentizedRangeTests  |> ignore //Test ommitted due to extremely long runtime of CodeCov.
    Tests.runTestsWithCLIArgs [] argv DistributionsTests.multivariateNormalTests|> ignore
    Tests.runTestsWithCLIArgs [] argv DistributionsTests.bandWithTests|> ignore

    Tests.runTestsWithCLIArgs [] argv DistributionsTests.exponentialTests       |> ignore
<<<<<<< HEAD
    Tests.runTestsWithCLIArgs [] argv DistributionsTests.bernoulliTests |> ignore   
=======
    Tests.runTestsWithCLIArgs [] argv DistributionsTests.bernoulliTests |> ignore
>>>>>>> e7b81c1a
    Tests.runTestsWithCLIArgs [] argv DistributionsTests.binomialTests          |> ignore 
    Tests.runTestsWithCLIArgs [] argv DistributionsTests.logNormal |> ignore

    //============================= Distributions Continuous ================================================
    Tests.runTestsWithCLIArgs [] argv DistributionsContinuousTests.GammaDistributionTests |> ignore

    //============================= Distributions Discrete ================================================
    Tests.runTestsWithCLIArgs [] argv DistributionsDiscreteTests.hypergeometricTests      |> ignore
    Tests.runTestsWithCLIArgs [] argv DistributionsDiscreteTests.PoissonDistributionTests |> ignore


    //=============================== Correlation ===========================================================
    Tests.runTestsWithCLIArgs [] argv CorrelationTests.kendallCorrelationTests |> ignore
    Tests.runTestsWithCLIArgs [] argv CorrelationTests.pearsonCorrelationTests |> ignore
    
    //=============================== Covariance ============================================================
    Tests.runTestsWithCLIArgs [] argv CovarianceTests.sequenceTests |> ignore
    Tests.runTestsWithCLIArgs [] argv CovarianceTests.listTests     |> ignore
    Tests.runTestsWithCLIArgs [] argv CovarianceTests.arrayTests    |> ignore
    Tests.runTestsWithCLIArgs [] argv CovarianceTests.matrixTests   |> ignore
    
    //================================ Testing ==============================================================
    //Tests.runTestsWithCLIArgs [] argv TestingTests.testPostHocTests |> ignore 
    Tests.runTestsWithCLIArgs [] argv TestingTests.hTestTests       |> ignore
    Tests.runTestsWithCLIArgs [] argv TestingTests.chiSquaredTests  |> ignore
    Tests.runTestsWithCLIArgs [] argv TestingTests.pearsonTests     |> ignore
    Tests.runTestsWithCLIArgs [] argv TestingTests.tTestTests     |> ignore
    Tests.runTestsWithCLIArgs [] argv TestingTests.fTestTests           |> ignore
    Tests.runTestsWithCLIArgs [] argv TestingTests.friedmanTestTests    |> ignore
    Tests.runTestsWithCLIArgs [] argv TestingTests.wilcoxonTestTests    |> ignore
    Tests.runTestsWithCLIArgs [] argv TestingTests.tTestTests     |> ignore
    Tests.runTestsWithCLIArgs [] argv TestingTests.SAMTests |> ignore
    
    //================================== ML =================================================================
    //SimilarityMetrics
    Tests.runTestsWithCLIArgs [] argv MLTests.SimilarityMetrics.jaccardIndexTests           |> ignore
    Tests.runTestsWithCLIArgs [] argv MLTests.SimilarityMetrics.overlapIndexTests           |> ignore
    Tests.runTestsWithCLIArgs [] argv MLTests.SimilarityMetrics.sorensenDiceIndexTests      |> ignore
    Tests.runTestsWithCLIArgs [] argv MLTests.SimilarityMetrics.tverskyIndexTests           |> ignore
    Tests.runTestsWithCLIArgs [] argv MLTests.SimilarityMetrics.tverskySymmetricIndexTests  |> ignore
    Tests.runTestsWithCLIArgs [] argv MLTests.PCA.pcaTests |> ignore

    //================================== Fitting ============================================================
    Tests.runTestsWithCLIArgs [] argv FittingTests.nonLinearRegressionTests     |> ignore
    Tests.runTestsWithCLIArgs [] argv FittingTests.leastSquaresCholeskyTests    |> ignore
    Tests.runTestsWithCLIArgs [] argv FittingTests.splineTests                  |> ignore
    
    //================================== Interpolation ============================================================
    Tests.runTestsWithCLIArgs [] argv InterpolationTests.cubicInterpolationTests           |> ignore
    Tests.runTestsWithCLIArgs [] argv InterpolationTests.polynomialInterpolationTests      |> ignore
    
    
    //================================== Integration ============================================================
    Tests.runTestsWithCLIArgs [] argv IntegrationTests.numericalIntegrationTests      |> ignore

    //================================== Integration ============================================================
    Tests.runTestsWithCLIArgs [] argv RankTests.rankTests      |> ignore

    //================================== Quantile ============================================================
    Tests.runTestsWithCLIArgs [] argv QuantileTests.quantileDefaultTests  |> ignore
    Tests.runTestsWithCLIArgs [] argv QuantileTests.quantileTests         |> ignore
    Tests.runTestsWithCLIArgs [] argv QuantileTests.quantileOfSortedTests |> ignore

    //================================ Formatting ===============================================================
    Tests.runTestsWithCLIArgs [] argv FormattingTests.formatValueTests |> ignore
    Tests.runTestsWithCLIArgs [] argv FormattingTests.formatTableTests |> ignore
    Tests.runTestsWithCLIArgs [] argv FormattingTests.matrixFormattingtests |> ignore

    0<|MERGE_RESOLUTION|>--- conflicted
+++ resolved
@@ -52,13 +52,10 @@
     Tests.runTestsWithCLIArgs [] argv DistributionsTests.bandWithTests|> ignore
 
     Tests.runTestsWithCLIArgs [] argv DistributionsTests.exponentialTests       |> ignore
-<<<<<<< HEAD
-    Tests.runTestsWithCLIArgs [] argv DistributionsTests.bernoulliTests |> ignore   
-=======
     Tests.runTestsWithCLIArgs [] argv DistributionsTests.bernoulliTests |> ignore
->>>>>>> e7b81c1a
     Tests.runTestsWithCLIArgs [] argv DistributionsTests.binomialTests          |> ignore 
     Tests.runTestsWithCLIArgs [] argv DistributionsTests.logNormal |> ignore
+
 
     //============================= Distributions Continuous ================================================
     Tests.runTestsWithCLIArgs [] argv DistributionsContinuousTests.GammaDistributionTests |> ignore
