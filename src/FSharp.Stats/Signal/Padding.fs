--- conflicted
+++ resolved
@@ -381,22 +381,11 @@
 
             [leftPadding;data;rightPadding] |> Array.concat
 
-<<<<<<< HEAD
-        /// <summary>Adds additional data points to the beginning and end of data set (number: borderpadding; y_Value: random).</summary>
+        /// <summary>Adds additional data points with value zero to the beginning and end of the given data.</summary>
         /// <remarks></remarks>
-        /// <param name="data"></param>
-        /// <param name="borderpadding"></param>
-        /// <returns></returns>
-        /// <example>
-        /// <code>
-        /// </code>
-        /// </example>
-=======
-        /// <summary>
-        /// Adds additional data points with value zero to the beginning and end of the given data.
-        /// </summary>
         /// <param name="data">An array of values</param>
         /// <param name="borderpadding">The number of points to add to each end</param>
+        /// <returns></returns>
         /// <example>
         /// <code> 
         ///  let data = [|0.1; 0.2; 0.3; 0.4|]
@@ -408,7 +397,6 @@
         ///  
         /// </code> 
         /// </example>        
->>>>>>> 1e680b11
         let inline padZero (data : 'a []) (borderpadding : int) =
             let padding = 
                 Array.zeroCreate borderpadding 
@@ -426,18 +414,6 @@
                 /// Adds random data points taken from the original data to the Array2D borders
                 /// </summary>
                 | Random
-<<<<<<< HEAD
-        
-            /// <summary>padds artificial data points to the borders of the given Array2D. increment=1; n=borderpadding</summary>
-            /// <remarks></remarks>
-            /// <param name="data"></param>
-            /// <param name="borderpadding"></param>
-            /// <param name="paddingMethod"></param>
-            /// <returns></returns>
-            /// <example>
-            /// <code>
-            /// </code>
-=======
             
             /// <summary>
             /// Pads artificial data points to the borders of the given two dimensional array.
@@ -461,7 +437,6 @@
             ///  let paddedData2D =Padding.Discrete.ThreeDimensional.pad data2D padding Padding.Discrete.ThreeDimensional.Random
             ///  
             /// </code> 
->>>>>>> 1e680b11
             /// </example>
             let inline pad (data: 'a [,]) (borderpadding: int) (paddingMethod : Padding3DMethod) : float [,]=
                 //TODO: change data input from float to 'a
