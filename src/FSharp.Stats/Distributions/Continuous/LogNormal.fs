﻿namespace FSharp.Stats.Distributions.Continuous

open System
open FSharp.Stats
open FSharp.Stats.Distributions
open FSharp.Stats.Ops

// ######
// Log-Normal distribution
// ######


/// Log-Normal distribution.
type LogNormal =

    // Log-Normal distribution helper functions.
    static member CheckParam mu sigma = 
        if System.Double.IsNaN(mu) || sigma < 0.0 then 
            failwith "Log-Normal distribution should be parametrized by tau > 0.0."

    /// <summary>Computes the mode.</summary>
    /// <remarks></remarks>
    /// <param name="mu"></param>
    /// <param name="sigma"></param>
    /// <returns></returns>
    /// <example>
    /// <code>
    /// </code>
    /// </example>
    static member Mode mu sigma =
        LogNormal.CheckParam mu sigma
        exp(mu - (sigma*sigma))
    
    /// <summary>Computes the mean.</summary>
    /// <remarks></remarks>
    /// <param name="mu"></param>
    /// <param name="sigma"></param>
    /// <returns></returns>
    /// <example>
    /// <code>
    /// </code>
    /// </example>
    static member Mean mu sigma =
        LogNormal.CheckParam mu sigma
        exp(mu + (sigma*sigma/2.0))

    /// <summary>Computes the variance.</summary>
    /// <remarks></remarks>
    /// <param name="mu"></param>
    /// <param name="sigma"></param>
    /// <returns></returns>
    /// <example>
    /// <code>
    /// </code>
    /// </example>
    static member Variance mu sigma =
        LogNormal.CheckParam mu sigma
        (exp(sigma * sigma) - 1.) * (exp(2. * mu + sigma * sigma))

    /// <summary>Computes the standard deviation.</summary>
    /// <remarks></remarks>
    /// <param name="mu"></param>
    /// <param name="sigma"></param>
    /// <returns></returns>
    /// <example>
    /// <code>
    /// </code>
    /// </example>
    static member StandardDeviation mu sigma =
        LogNormal.CheckParam mu sigma
        let tau2 =  sigma * sigma
        sqrt (exp(tau2) - 1.0) * exp(mu + mu + tau2)

    /// <summary>Produces a random sample using the current random number generator (from GetSampleGenerator()).</summary>
    /// <remarks></remarks>
    /// <param name="mu"></param>
    /// <param name="sigma"></param>
    /// <returns></returns>
    /// <example>
    /// <code>
    /// </code>
    /// </example>
    static member Sample mu sigma =
        // Source: fsmathtools
        LogNormal.CheckParam mu sigma
        let mutable v1 = 2.0 * Random.rndgen.NextFloat() - 1.0
        let mutable v2 = 2.0 * Random.rndgen.NextFloat() - 1.0
        let mutable r = v1 * v1 + v2 * v2
        while (r >= 1.0 || r = 0.0) do
            v1 <- 2.0 * Random.rndgen.NextFloat() - 1.0
            v2 <- 2.0 * Random.rndgen.NextFloat() - 1.0
            r <- v1 * v1 + v2 * v2
        let fac = sqrt(-2.0*(log r)/r)
        exp (sigma * v1 * fac + mu)
        //failwith "Not implemented yet."

    /// <summary>Computes the probability density function.</summary>
    /// <remarks></remarks>
    /// <param name="mu"></param>
    /// <param name="sigma"></param>
    /// <param name="x"></param>
    /// <returns></returns>
    /// <example>
    /// <code>
    /// </code>
    /// </example>
    static member PDF mu sigma x =
        LogNormal.CheckParam mu sigma
        if x <= 0. then failwithf "x must by > 0."
        let a = 1. / (x * sigma * sqrt (2. * Math.PI))
        let b = - ((log x - mu)**2.) / (2. * sigma * sigma)
        a * exp b
        
    /// <summary>Computes the cumulative distribution function.</summary>
    /// <remarks></remarks>
    /// <param name="mu"></param>
    /// <param name="sigma"></param>
    /// <param name="x"></param>
    /// <returns></returns>
    /// <example>
    /// <code>
    /// </code>
    /// </example>
    static member CDF mu sigma x =
        LogNormal.CheckParam mu sigma            
        0.5 * (1.0 + SpecialFunctions.Errorfunction.Erf((log x - mu)/(sigma*(sqrt 2.0))))

    /// <summary>Computes the inverse cumulative distribution function (quantile function).</summary>
    /// <remarks></remarks>
    /// <param name="mu"></param>
    /// <param name="sigma"></param>
    /// <param name="x"></param>
    /// <returns></returns>
    /// <example>
    /// <code>
    /// </code>
    /// </example>
    static member InvCDF mu sigma x =
        LogNormal.CheckParam mu sigma            
        Math.Exp (Normal.InvCDF mu sigma x)
 
<<<<<<< HEAD
    /// <summary>Returns the support of the exponential distribution: [0, Positive Infinity).</summary>
    /// <remarks></remarks>
    /// <param name="mu"></param>
    /// <param name="sigma"></param>
    /// <returns></returns>
    /// <example>
    /// <code>
    /// </code>
    /// </example>
=======
    /// Returns the support of the log normal distribution: (0, Positive Infinity).
>>>>>>> 1e680b11
    static member Support mu sigma =
        LogNormal.CheckParam mu sigma
        Interval.CreateOpen<float>(0., Double.PositiveInfinity)

    /// <summary>A string representation of the distribution.</summary>
    /// <remarks></remarks>
    /// <param name="mu"></param>
    /// <param name="sigma"></param>
    /// <returns></returns>
    /// <example>
    /// <code>
    /// </code>
    /// </example>
    static member ToString mu sigma =
        sprintf "LogNormal(μ = %f, σ = %f)" mu sigma

    /// <summary>Initializes a Normal distribution </summary>
    /// <remarks></remarks>
    /// <param name="mu"></param>
    /// <param name="sigma"></param>
    /// <returns></returns>
    /// <example>
    /// <code>
    /// </code>
    /// </example>
    static member Init mu sigma =
        { new ContinuousDistribution<float,float> with
            member d.Mean              = LogNormal.Mean mu sigma
            member d.StandardDeviation = LogNormal.StandardDeviation mu sigma
            member d.Variance          = LogNormal.Variance mu sigma
            member d.CDF x             = LogNormal.CDF mu sigma x  
            member d.InvCDF x          = LogNormal.InvCDF mu sigma x  
            //member d.CoVariance        = LogNormal.CoVariance  mu tau
            member d.Mode              = LogNormal.Mode mu sigma
            member d.Parameters        = DistributionParameters.LogNormal {Mean=mu;StandardDeviation=sigma}
            member d.Sample ()         = LogNormal.Sample mu sigma
            member d.PDF x             = LogNormal.PDF mu sigma x      
            override d.ToString()      = LogNormal.ToString mu sigma
        }

    /// <summary>Estimates the log-normal distribution parameters from sample data with maximum-likelihood.</summary>
    /// <remarks></remarks>
    /// <param name="samples"></param>
    /// <returns></returns>
    /// <example>
    /// <code>
    /// </code>
    /// </example>
    static member Estimate samples =
        let s = 
            samples
            |> Seq.map log
            |> Seq.stats
        let mu  = SummaryStats.mean s
        //n-1 is more stable
        let sigma = SummaryStats.stDevPopulation s
            
        LogNormal.Init mu sigma
<|MERGE_RESOLUTION|>--- conflicted
+++ resolved
@@ -139,19 +139,15 @@
         LogNormal.CheckParam mu sigma            
         Math.Exp (Normal.InvCDF mu sigma x)
  
-<<<<<<< HEAD
-    /// <summary>Returns the support of the exponential distribution: [0, Positive Infinity).</summary>
-    /// <remarks></remarks>
-    /// <param name="mu"></param>
-    /// <param name="sigma"></param>
-    /// <returns></returns>
-    /// <example>
-    /// <code>
-    /// </code>
-    /// </example>
-=======
-    /// Returns the support of the log normal distribution: (0, Positive Infinity).
->>>>>>> 1e680b11
+    /// <summary>Returns the support of the log normal distribution: [0, Positive Infinity).</summary>
+    /// <remarks></remarks>
+    /// <param name="mu"></param>
+    /// <param name="sigma"></param>
+    /// <returns></returns>
+    /// <example>
+    /// <code>
+    /// </code>
+    /// </example>
     static member Support mu sigma =
         LogNormal.CheckParam mu sigma
         Interval.CreateOpen<float>(0., Double.PositiveInfinity)
