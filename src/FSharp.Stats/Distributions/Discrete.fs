--- conflicted
+++ resolved
@@ -224,7 +224,6 @@
             //(SpecialFunctions.Binomial.coeffcient K k) * (SpecialFunctions.Binomial.coeffcient (N-K) (n-k)) / (SpecialFunctions.Binomial.coeffcient N n)
             if (N-K)<(n-k) then 0. 
             else
-<<<<<<< HEAD
                 exp ((SpecialFunctions.Binomial.coeffcientLn K k) + (SpecialFunctions.Binomial.coeffcientLn (N-K) (n-k)) - SpecialFunctions.Binomial.coeffcientLn N n)
         
         /// Computes the cumulative distribution function at k for P(X <= k).
@@ -232,27 +231,20 @@
             hypergeoCheckParam N K n
             hypergeoCheckParam_k N K n k
             if (k < (max 0 (n + K - N))) then 
-=======
                 exp ((SpecialFunctions.Binomial._coeffcientLn K k) + (SpecialFunctions.Binomial._coeffcientLn (N-K) (n-k)) - SpecialFunctions.Binomial._coeffcientLn N n)
 
         /// Computes the cumulative distribution function at x, i.e. P(X <= x).
         static member CDF N K n (x:float) =
             hypergeoCheckParam N K n            
             if (x < float (max 0 (n + K - N))) then 
->>>>>>> 29c23ff7
                 0.0
             elif (k >= (min K n)) then
                 1.0
             elif N-K < n then
                 1.0
             else
-<<<<<<< HEAD
    
                 let d = SpecialFunctions.Binomial.coeffcientLn N n
-=======
-                let k = floor x |> int 
-                let d = SpecialFunctions.Binomial._coeffcientLn N n
->>>>>>> 29c23ff7
                 let rec loop i acc =
                     if i <= k then
                         let tmp = exp ((SpecialFunctions.Binomial._coeffcientLn K i) + (SpecialFunctions.Binomial._coeffcientLn (N-K) (n-i)) - d)
