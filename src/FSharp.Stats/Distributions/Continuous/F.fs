﻿namespace FSharp.Stats.Distributions.Continuous

open System
open FSharp.Stats
open FSharp.Stats.Distributions
open FSharp.Stats.Ops

// ######
// F-distribution or Fisher–Snedecor distribution
// ----------------------------------------------
// wiki: "https://en.wikipedia.org/wiki/F-distribution"
// ######

/// F-distribution purely functional helper functions.
module internal F_Helpers =
 let assertValidDof name dof1 =
        if isNan(dof1) || dof1 <= 0.0 then
            failwithf "Invalid definition of freedom %s \"%A\".%s"
                name
                dof1
                "It must not be NaN and it must be positive"

/// F-distribution
type F =

    // F-distribution helper functions.
    static member CheckParam (dof1) (dof2) : unit = 
        dof1 |> F_Helpers.assertValidDof "dof1"
        dof2 |> F_Helpers.assertValidDof "dof2"

    static member private CheckX x = 
        if x<0. || isNan(x) then 
            failwith "X cannot be a negative value or nan"

    /// <summary>Computes the Mode.</summary>
    /// <remarks></remarks>
    /// <param name="dof1"></param>
    /// <param name="dof2"></param>
    /// <returns></returns>
    /// <example>
    /// <code>
    /// </code>
    /// </example>
    static member Mode dof1 dof2 =
        F.CheckParam dof1 dof2
        if (dof1 <= 2) then raise (NotSupportedException())        
        
        (dof2*(dof1 - 2.0))/(dof1*(dof2 + 2.0))
        
    /// <summary>Computes the mean.</summary>
    /// <remarks></remarks>
    /// <param name="dof1"></param>
    /// <param name="dof2"></param>
    /// <returns></returns>
    /// <example>
    /// <code>
    /// </code>
    /// </example>
    static member Mean dof1 dof2 =
        F.CheckParam dof1 dof2
        if dof2 <= 2. then
            nan
        else
            dof2 / (dof2 - 2.0)

    /// <summary>Computes the variance.</summary>
    /// <remarks></remarks>
    /// <param name="dof1"></param>
    /// <param name="dof2"></param>
    /// <returns></returns>
    /// <example>
    /// <code>
    /// </code>
    /// </example>
    static member Variance dof1 dof2 =
        F.CheckParam dof1 dof2
        if dof2 <= 4. then
            nan
        else
            (2.0 * dof2 * dof2 * (dof1 + dof2 - 2.)) /
                        (dof1 * (dof2 - 2.) * (dof2 - 2.) * (dof2 - 4.))

    /// <summary>Computes the standard deviation.</summary>
    /// <remarks></remarks>
    /// <param name="dof1"></param>
    /// <param name="dof2"></param>
    /// <returns></returns>
    /// <example>
    /// <code>
    /// </code>
    /// </example>
    static member StandardDeviation dof1 dof2 =
        F.CheckParam dof1 dof2
        sqrt (F.Variance dof1 dof2)
            

    /// <summary>Produces a random sample using the current random number generator (from GetSampleGenerator()).</summary>
    /// <remarks></remarks>
    /// <param name="dof1"></param>
    /// <param name="dof2"></param>
    /// <returns></returns>
    /// <example>
    /// <code>
    /// </code>
    /// </example>
    static member Sample dof1 dof2 =
        F.CheckParam dof1 dof2
        let gamma1 = Gamma.Sample (dof1 / 2.0) 2.0
        let gamma2 = Gamma.Sample (dof2 / 2.0) 2.0
        gamma1 / gamma2

    /// <summary>Computes the probability density function.</summary>
    /// <remarks></remarks>
    /// <param name="dof1"></param>
    /// <param name="dof2"></param>
    /// <param name="x"></param>
    /// <returns></returns>
    /// <example>
    /// <code>
    /// </code>
    /// </example>
    static member PDF dof1 dof2 x =
        F.CheckParam dof1 dof2
        F.CheckX x
        if isInf(dof1) && isInf(dof2) then
            if x=1. then
                infinity
            else
                0.
        elif dof1 > 1e14 || isInf(dof1) then
            Gamma.PDF (dof2/2.) (2./dof2) (1./x)
        elif isInf(dof2) || isInf(dof2**dof2) then
            Gamma.PDF (dof1/2.) (2./dof1) x
        else
            let b = SpecialFunctions.Beta.beta (dof1 * 0.5) (dof2 * 0.5)                
            (1./b) * (Math.Pow(dof1/dof2, (dof1/2.))) * (Math.Pow(x, ((dof1/2.)-1.))) *(Math.Pow((1.+x*(dof1/dof2),(-1.*((dof1+dof2)/2.)))))

    /// <summary>Computes the cumulative distribution function.</summary>
    /// <remarks></remarks>
    /// <param name="dof1"></param>
    /// <param name="dof2"></param>
    /// <param name="x"></param>
    /// <returns></returns>
    /// <example>
    /// <code>
    /// </code>
    /// </example>
    static member CDF dof1 dof2 x =
        F.CheckParam dof1 dof2
        F.CheckX x
        //equals 1 - cdf(x)
        //let u = dof2 / (dof2 + dof1 * x)
        //Beta.lowerIncomplete (dof2 * 0.5) (dof1 * 0.5) u
        //equals cdf(x)
        let u = (dof1 * x) / (dof2 + dof1 * x) 
        SpecialFunctions.Beta.lowerIncompleteRegularized (dof1 * 0.5) (dof2 * 0.5) u

    /// <summary>Computes the inverse of the cumulative distribution function.</summary>
    /// <remarks></remarks>
    /// <param name="dof1"></param>
    /// <param name="dof2"></param>
    /// <param name="x"></param>
    /// <returns></returns>
    /// <example>
    /// <code>
    /// </code>
    /// </example>
    static member InvCDF dof1 dof2 x =
        F.CheckParam dof1 dof2
        if (x <= 0.0 || x > 1.0) then
            invalidArg "P" "Input must be between zero and one"
        else
            //let u = dof2 / (dof2 + dof1 * x)
            //Beta.lowerIncomplete (dof2 * 0.5) (dof1 * 0.5) u
            failwithf "InvCDF not implemented yet"

<<<<<<< HEAD
    /// <summary>Returns the support of the exponential distribution: (0., Positive Infinity).</summary>
    /// <remarks></remarks>
    /// <param name="dof1"></param>
    /// <param name="dof2"></param>
    /// <returns></returns>
    /// <example>
    /// <code>
    /// </code>
    /// </example>
    static member Support dof1 dof2 =
        F.CheckParam dof1 dof2
        (0., System.Double.PositiveInfinity)
     
    /// <summary>A string representation of the distribution.</summary>
    /// <remarks></remarks>
    /// <param name="dof1"></param>
    /// <param name="dof2"></param>
    /// <returns></returns>
    /// <example>
    /// <code>
    /// </code>
    /// </example>
=======
    /// Returns the support of the exponential distribution: if dof1 = 1 then (0., Positive Infinity) else [0., Positive Infinity).
    static member Support dof1 =
        dof1 |> F_Helpers.assertValidDof "dof1"
        if dof1 = 1 then
            Interval.CreateOpen<float>(0.0, Double.PositiveInfinity)
        else
            Interval.CreateRightOpen<float>(0.0, Double.PositiveInfinity)

    /// A string representation of the distribution.
>>>>>>> 1e680b11
    static member ToString dof1 dof2 =
        sprintf "FisherSnedecor(d1 = %f, d2 = %f" dof1 dof2
    
    /// <summary>Initializes a F-distribution         </summary>
    /// <remarks></remarks>
    /// <param name="dof1"></param>
    /// <param name="dof2"></param>
    /// <returns></returns>
    /// <example>
    /// <code>
    /// </code>
    /// </example>
    static member Init dof1 dof2 =
        { new ContinuousDistribution<float,float> with
            member d.Mean              = F.Mean dof1 dof2
            member d.StandardDeviation = F.StandardDeviation dof1 dof2
            member d.Variance          = F.Variance dof1 dof2
            member d.CDF x             = F.CDF dof1 dof2 x
            member d.InvCDF x          = F.InvCDF dof1 dof2 x
            
            member d.Mode              = F.Mode dof1 dof2
            member d.Sample ()         = F.Sample dof1 dof2
            member d.PDF x             = F.PDF dof1 dof2 x      
            member d.Parameters        = DistributionParameters.F {DOF1=dof1;DOF2=dof2}
            override d.ToString()      = F.ToString dof1 dof2
        }   <|MERGE_RESOLUTION|>--- conflicted
+++ resolved
@@ -174,30 +174,11 @@
             //Beta.lowerIncomplete (dof2 * 0.5) (dof1 * 0.5) u
             failwithf "InvCDF not implemented yet"
 
-<<<<<<< HEAD
-    /// <summary>Returns the support of the exponential distribution: (0., Positive Infinity).</summary>
-    /// <remarks></remarks>
-    /// <param name="dof1"></param>
-    /// <param name="dof2"></param>
-    /// <returns></returns>
-    /// <example>
-    /// <code>
-    /// </code>
-    /// </example>
-    static member Support dof1 dof2 =
-        F.CheckParam dof1 dof2
-        (0., System.Double.PositiveInfinity)
-     
-    /// <summary>A string representation of the distribution.</summary>
-    /// <remarks></remarks>
-    /// <param name="dof1"></param>
-    /// <param name="dof2"></param>
-    /// <returns></returns>
-    /// <example>
-    /// <code>
-    /// </code>
-    /// </example>
-=======
+    /// <remarks></remarks>
+    /// <param name="dof1"></param>
+    /// <returns></returns>
+    /// <example>
+    /// <code>
     /// Returns the support of the exponential distribution: if dof1 = 1 then (0., Positive Infinity) else [0., Positive Infinity).
     static member Support dof1 =
         dof1 |> F_Helpers.assertValidDof "dof1"
@@ -205,9 +186,18 @@
             Interval.CreateOpen<float>(0.0, Double.PositiveInfinity)
         else
             Interval.CreateRightOpen<float>(0.0, Double.PositiveInfinity)
-
-    /// A string representation of the distribution.
->>>>>>> 1e680b11
+    /// </code>
+    /// </example>
+
+    /// <summary>A string representation of the distribution.</summary>
+    /// <remarks></remarks>
+    /// <param name="dof1"></param>
+    /// <param name="dof2"></param>
+    /// <returns></returns>
+    /// <example>
+    /// <code>
+    /// </code>
+    /// </example>
     static member ToString dof1 dof2 =
         sprintf "FisherSnedecor(d1 = %f, d2 = %f" dof1 dof2
     
