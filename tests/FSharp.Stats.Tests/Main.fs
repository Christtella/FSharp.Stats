--- conflicted
+++ resolved
@@ -48,13 +48,10 @@
     Tests.runTestsWithCLIArgs [] argv DistributionsTests.chiSquaredTests        |> ignore
     //Tests.runTestsWithCLIArgs [] argv DistributionsTests.studentizedRangeTests  |> ignore //Test ommitted due to extremely long runtime of CodeCov.
     Tests.runTestsWithCLIArgs [] argv DistributionsTests.multivariateNormalTests|> ignore
-<<<<<<< HEAD
     Tests.runTestsWithCLIArgs [] argv DistributionsTests.hypergeometricTests |> ignore
-=======
     Tests.runTestsWithCLIArgs [] argv DistributionsTests.exponentialTests       |> ignore
     Tests.runTestsWithCLIArgs [] argv DistributionsTests.multivariateNormalTests |> ignore
     Tests.runTestsWithCLIArgs [] argv DistributionsTests.bernoulliTests |> ignore
->>>>>>> 29c23ff7
     
     //=============================== Correlation ===========================================================
     Tests.runTestsWithCLIArgs [] argv CorrelationTests.kendallCorrelationTests |> ignore
