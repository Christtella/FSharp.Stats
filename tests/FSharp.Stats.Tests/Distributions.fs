﻿module DistributionsTests 
open Expecto
open System
open FSharp.Stats
open FSharp.Stats.Distributions
open Distance.OneDimensional

// Defining an accuracy appropriate for testing random sampling and inference
let fittingAccuracy : Accuracy = {absolute= 0.1 ;relative= 0.1}

[<Tests>]
let distanceFunctionsTests =
    // Tests taken directly from the source implementation in scipy
    //
    // WassersteinDistance: https://github.com/scipy/scipy/blob/master/scipy/stats/stats.py#L6986
    // EnergyDistance: https://github.com/scipy/scipy/blob/master/scipy/stats/stats.py#L7068
    testList "Distributions.Distance" [
        testCase "test_WassersteinDistance" <| fun () ->
            let xs = [|3.4; 3.9; 7.5; 7.8|]
            let ys = [|4.5; 1.4|]
            let xWeights = [|1.4; 0.9; 3.1; 7.2|]
            let yWeights = [|3.2; 3.5|]
            let distance = wassersteinDistanceWeighted xs ys xWeights yWeights
            Expect.floatClose Accuracy.high distance 4.0781331438047861 "Should be equal (double precision)"
        testCase "test_EnergyDistance" <| fun () ->
            let xs =        [|0.7; 7.4; 2.4; 6.8|]
            let ys =        [|1.4; 8. |]
            let xWeights =  [|2.1; 4.2; 7.4; 8. |]
            let yWeights =  [|7.6; 8.8|]
            let distance = energyDistanceWeighted xs ys xWeights yWeights
            Expect.floatClose Accuracy.high distance 0.88003340976158217 "Should be equal (double precision)"
    ]

[<Tests>]
let chiSquaredTests =
    testList "ChiSquaredTests" [
        testList "CheckParam" [
            // edge cases:
            testCase "CheckParam10" <| fun () ->
                let testCase = Continuous.ChiSquared.CheckParam 10.
                Expect.isTrue (testCase = ()) "Should be unit"
            testCase "CheckParam0" <| fun () ->
                let testCase = Continuous.ChiSquared.CheckParam 0.
                Expect.isTrue (testCase = ()) "Should be unit"
            testCase "CheckParamInfinity" <| fun () ->
                let testCase = Continuous.ChiSquared.CheckParam infinity
                Expect.isTrue (testCase = ()) "Should be unit"
            testCase "CheckParam-1" <| fun () ->
                Expect.throws (fun () -> Continuous.ChiSquared.CheckParam -1.) "Should throw"
            testCase "CheckParam-infinity" <| fun () ->
                Expect.throws (fun () -> Continuous.ChiSquared.CheckParam -infinity) "Should throw"
            testCase "CheckParamNan" <| fun () ->
                Expect.throws (fun () -> Continuous.ChiSquared.CheckParam nan) "Should throw"
        ]

        testList "Distributions.ChiSquared" [
            // cases for mean, variance, and standard deviation based on https://web.archive.org/web/20211109131558/https://www.statlect.com/probability-distributions/chi-square-distribution
            testCase "Mean10" <| fun () ->
                let testCase = Continuous.ChiSquared.Mean 10.
                Expect.floatClose Accuracy.veryHigh testCase 10. "Should be equal"
            // edge cases:
            testCase "Mean0" <| fun () ->
                let testCase = Continuous.ChiSquared.Mean 0.
                Expect.floatClose Accuracy.veryHigh testCase 0. "Should be equal"
            testCase "MeanInfinity" <| fun () ->
                let testCase = Continuous.ChiSquared.Mean infinity
                Expect.isTrue (testCase = infinity) "Should be equal"
            testCase "Mean-1" <| fun () ->
                Expect.throws (fun () -> Continuous.ChiSquared.Mean -1. |> ignore) "Should throw"
            testCase "Mean-Infinity" <| fun () ->
                Expect.throws (fun () -> Continuous.ChiSquared.Mean -infinity |> ignore) "Should throw"
            testCase "MeanNan" <| fun () ->
                Expect.throws (fun () -> Continuous.ChiSquared.Mean nan |> ignore) "Should throw"

            testCase "Variance10" <| fun () ->
                let testCase = Continuous.ChiSquared.Variance 10.
                Expect.floatClose Accuracy.veryHigh testCase 20. "Should be equal"
            // edge cases:
            testCase "Variance0" <| fun () ->
                let testCase = Continuous.ChiSquared.Variance 0.
                Expect.floatClose Accuracy.veryHigh testCase 0. "Should be equal"
            testCase "VarianceInfinity" <| fun () ->
                let testCase = Continuous.ChiSquared.Variance infinity
                Expect.isTrue (testCase = infinity) "Should be equal"
            testCase "Variance-1" <| fun () ->
                Expect.throws (fun () -> Continuous.ChiSquared.Variance -1. |> ignore) "Should throw"
            testCase "Variance-Infinity" <| fun () ->
                Expect.throws (fun () -> Continuous.ChiSquared.Variance -infinity |> ignore) "Should throw"
            testCase "VarianceNan" <| fun () ->
                Expect.throws (fun () -> Continuous.ChiSquared.Variance nan |> ignore) "Should throw"

            testCase "StandardDeviation10" <| fun () ->
                let testCase = Continuous.ChiSquared.StandardDeviation 8.
                Expect.floatClose Accuracy.veryHigh testCase 4. "Should be equal"
            // edge cases:
            testCase "StandardDeviation0" <| fun () ->
                let testCase = Continuous.ChiSquared.StandardDeviation 0.
                Expect.floatClose Accuracy.veryHigh testCase 0. "Should be equal"
            testCase "StandardDeviationInfinity" <| fun () ->
                let testCase = Continuous.ChiSquared.StandardDeviation infinity
                Expect.isTrue (testCase = infinity) "Should be equal"
            testCase "StandardDeviation-1" <| fun () ->
                Expect.throws (fun () -> Continuous.ChiSquared.StandardDeviation -1. |> ignore) "Should throw"
            testCase "StandardDeviation-Infinity" <| fun () ->
                Expect.throws (fun () -> Continuous.ChiSquared.StandardDeviation -infinity |> ignore) "Should throw"
            testCase "StandardDeviationNan" <| fun () ->
                Expect.throws (fun () -> Continuous.ChiSquared.StandardDeviation nan |> ignore) "Should throw"

            // edge cases:
            testCase "PDF.testCaseDof0X4,7" <| fun () ->
                let testCase = Continuous.ChiSquared.PDF 0. 4.7
                Expect.floatClose Accuracy.low testCase 0. "Should be equal"
            testCase "PDF.testCaseDof0X1" <| fun () ->
                let testCase = Continuous.ChiSquared.PDF 0. 1.
                Expect.floatClose Accuracy.low testCase 0. "Should be equal"
            testCase "PDF.testCaseDof0X0" <| fun () ->
                let testCase = Continuous.ChiSquared.PDF 0. 0.
                Expect.floatClose Accuracy.low testCase 0. "Should be equal"
            testCase "PDF.testCaseDof0XInfinity" <| fun () ->
                let testCase = Continuous.ChiSquared.PDF 0. infinity
                Expect.floatClose Accuracy.low testCase 0. "Should be equal"
            testCase "PDF.testCaseDof0X-1" <| fun () ->
                let testCase = Continuous.ChiSquared.PDF 0. -1.
                Expect.floatClose Accuracy.low testCase 0. "Should be equal"
            testCase "PDF.testCaseDof0X-infinity" <| fun () ->
                let testCase = Continuous.ChiSquared.PDF 0. -infinity
                Expect.floatClose Accuracy.low testCase 0. "Should be equal"
            testCase "PDF.testCaseDof0XNan" <| fun () ->
                let testCase = Continuous.ChiSquared.PDF 0. nan
                Expect.floatClose Accuracy.low testCase 0. "Should be equal"
            testCase "PDF.testCaseX-1" <| fun () ->
                let testCase = Continuous.ChiSquared.PDF 2. -1.
                Expect.floatClose Accuracy.low testCase 0. "Should be equal"
            testCase "PDF.testCaseX0" <| fun () ->
                let testCase = Continuous.ChiSquared.PDF 2. 0.
                Expect.floatClose Accuracy.low testCase 0.5 "Should be equal"
            testCase "PDF.testCaseX-infinity" <| fun () ->
                let testCase = Continuous.ChiSquared.PDF 2. -infinity
                Expect.floatClose Accuracy.low testCase 0. "Should be equal"
            testCase "PDF.testCaseXInfinity" <| fun () ->
                let testCase = Continuous.ChiSquared.PDF 2. infinity
                Expect.floatClose Accuracy.low testCase 0. "Should be equal"
            testCase "PDF.testCaseXNan" <| fun () ->
                let testCase = Continuous.ChiSquared.PDF 2. nan
                Expect.isTrue (Double.IsNaN testCase) "Should be equal"
            //TestCases from https://www.analyticscalculators.com/calculator.aspx?id=63
            testCase "PDF.testCase1" <| fun () ->
                let testCase = Continuous.ChiSquared.PDF 2. 4.7
                Expect.floatClose Accuracy.low testCase 0.04768458 "Should be equal"
            testCase "PDF.testCase2" <| fun () ->
                let testCase = Continuous.ChiSquared.PDF 20.0 4.7
                Expect.floatClose Accuracy.low testCase 0.00028723 "Should be equal"
            testCase "PDF.testCase3" <| fun () ->
                let testCase = Continuous.ChiSquared.PDF 100. 80.
                Expect.floatClose Accuracy.low testCase 0.01106689 "Should be equal"

            //// edge cases:
            //testCase "PDFLnInfinityDof" <| fun () ->
            //    let testCase = Continuous.ChiSquared.PDFLn infinity 1.
            //    Expect.isTrue (testCase = -infinity) "Should be equal"
            //testCase "PDFLnInfinityX" <| fun () ->
            //    let testCase = Continuous.ChiSquared.PDFLn 1. infinity
            //    Expect.isTrue (testCase = -infinity) "Should be equal"

            // TO DO: TestCases for other edge cases. Not done as long as the function of PDFLn remains unclear (s. https://github.com/fslaborg/FSharp.Stats/issues/209)

            // edge cases:
            testCase "CDF.testCaseDof0X1" <| fun () ->
                let testCase = 1. - (Continuous.ChiSquared.CDF 0. 1.)
                Expect.isTrue (testCase = 0.) "Should be equal"
            testCase "CDF.testCaseDof0X10" <| fun () ->
                let testCase = 1. - (Continuous.ChiSquared.CDF 0. 10.)
                Expect.isTrue (testCase = 0.) "Should be equal"
            testCase "CDF.testCaseDof0XInfinity" <| fun () ->
                let testCase = 1. - (Continuous.ChiSquared.CDF 0. infinity)
                Expect.isTrue (testCase = 0.) "Should be equal"
            testCase "CDF.testCaseDof0XNan" <| fun () ->
                let testCase = 1. - (Continuous.ChiSquared.CDF 0. nan)
                Expect.isTrue (testCase = 1.) "Should be equal"
            testCase "CDF.testCaseDof0X-infinity" <| fun () ->
                let testCase = 1. - (Continuous.ChiSquared.CDF 0. -infinity)
                Expect.isTrue (testCase = 1.) "Should be equal"
            testCase "CDF.testCaseDof0X0" <| fun () ->
                let testCase = 1. - (Continuous.ChiSquared.CDF 0. 0.)
                Expect.isTrue (testCase = 1.) "Should be equal"
            testCase "CDF.testCaseDof1X0" <| fun () ->
                let testCase = 1. - (Continuous.ChiSquared.CDF 1. 0.)
                Expect.floatClose Accuracy.veryHigh testCase 1. "Should be equal"
            testCase "CDF.testCaseDof1XInfinity" <| fun () ->
                let testCase = 1. - (Continuous.ChiSquared.CDF 1. infinity)
                Expect.floatClose Accuracy.veryHigh testCase 0. "Should be equal"
            testCase "CDF.testCaseDof1X-infinity" <| fun () ->
                let testCase = 1. - (Continuous.ChiSquared.CDF 1. -infinity)
                Expect.isTrue (isNan testCase) "Should be NaN"
            testCase "CDF.testCaseDof1XNan" <| fun () ->
                let testCase = 1. - (Continuous.ChiSquared.CDF 1. nan)
                Expect.isTrue (isNan testCase) "Should be NaN"
            //TestCases from Williams RBG, Introduction to Statistics for Geographers and Earth Scientist, 1984, DOI 10.1007/978-1-349-06815-9 p 333
            testCase "CDF.testCase1" <| fun () ->
                let testCase = 1. - (Continuous.ChiSquared.CDF 20. 12.443)
                Expect.isTrue (Math.Round(testCase,3) = 0.900) "Should be equal"
            testCase "CDF.testCase12" <| fun () ->
                let testCase = 1. - (Continuous.ChiSquared.CDF 3. 1.424)
                Expect.isTrue (Math.Round(testCase,3) = 0.700) "Should be equal"
            testCase "CDF.testCase13" <| fun () ->
                let testCase = 1. - (Continuous.ChiSquared.CDF 100. 67.327)
                Expect.isTrue (Math.Round(testCase,3) = 0.995) "Should be equal"
            testCase "CDF.testCase14" <| fun () ->
                let testCase = 1. - (Continuous.ChiSquared.CDF 100. 129.561)
                Expect.isTrue (Math.Round(testCase,3) = 0.025) "Should be equal"

            testCase "Support-1" <| fun () ->
                Expect.throws (fun () -> Continuous.ChiSquared.Support -1. |> ignore) "Should throw"
            testCase "Support-infinity" <| fun () ->
                Expect.throws (fun () -> Continuous.ChiSquared.Support -infinity |> ignore) "Should throw"
            testCase "SupportNan" <| fun () ->
                Expect.throws (fun () -> Continuous.ChiSquared.Support nan |> ignore) "Should throw"
            //testCase "Support0" <| fun () ->
            //    let testCase = Continuous.ChiSquared.Support 0.
            //    Expect.isTrue (testCase = (0., infinity)) "Should be equal"
            //testCase "Support1" <| fun () ->
            //    let testCase = Continuous.ChiSquared.Support 1.
            //    Expect.isTrue (testCase = (0., infinity)) "Should be equal"
            //testCase "SupportInfinity" <| fun () ->
            //    let testCase = Continuous.ChiSquared.Support infinity
            //    Expect.isTrue (testCase = (0., infinity)) "Should be equal"

            // is based on the functions from before but nevertheless should be tested, too
            testCase "chiSquared-1" <| fun () ->
                let testCase = ContinuousDistribution.chiSquared -1.
                Expect.throws (fun () -> testCase.Mean |> ignore) "Should throw"
                Expect.throws (fun () -> testCase.Variance |> ignore) "Should throw"
                Expect.throws (fun () -> testCase.StandardDeviation |> ignore) "Should throw"
                Expect.throws (fun () -> testCase.CDF 0. |> ignore) "Should throw"
                Expect.throws (fun () -> testCase.CDF 1. |> ignore) "Should throw"
                Expect.throws (fun () -> testCase.CDF 10. |> ignore) "Should throw"
                Expect.throws (fun () -> testCase.CDF infinity |> ignore) "Should throw"
                Expect.throws (fun () -> testCase.CDF -infinity |> ignore) "Should throw"
                Expect.throws (fun () -> testCase.CDF -1. |> ignore) "Should throw"
                Expect.throws (fun () -> testCase.CDF nan |> ignore) "Should throw"
                Expect.throws (fun () -> testCase.PDF 0. |> ignore) "Should throw"
                Expect.throws (fun () -> testCase.PDF 1. |> ignore) "Should throw"
                Expect.throws (fun () -> testCase.PDF 10. |> ignore) "Should throw"
                Expect.throws (fun () -> testCase.PDF infinity |> ignore) "Should throw"
                Expect.throws (fun () -> testCase.PDF -infinity |> ignore) "Should throw"
                Expect.throws (fun () -> testCase.PDF -1. |> ignore) "Should throw"
                Expect.throws (fun () -> testCase.PDF nan |> ignore) "Should throw"
            testCase "chiSquared-infinity" <| fun () ->
                let testCase = ContinuousDistribution.chiSquared -infinity
                Expect.throws (fun () -> testCase.Mean |> ignore) "Should throw"
                Expect.throws (fun () -> testCase.Variance |> ignore) "Should throw"
                Expect.throws (fun () -> testCase.StandardDeviation |> ignore) "Should throw"
                Expect.throws (fun () -> testCase.CDF 0. |> ignore) "Should throw"
                Expect.throws (fun () -> testCase.CDF 1. |> ignore) "Should throw"
                Expect.throws (fun () -> testCase.CDF 10. |> ignore) "Should throw"
                Expect.throws (fun () -> testCase.CDF infinity |> ignore) "Should throw"
                Expect.throws (fun () -> testCase.CDF -infinity |> ignore) "Should throw"
                Expect.throws (fun () -> testCase.CDF -1. |> ignore) "Should throw"
                Expect.throws (fun () -> testCase.CDF nan |> ignore) "Should throw"
                Expect.throws (fun () -> testCase.PDF 0. |> ignore) "Should throw"
                Expect.throws (fun () -> testCase.PDF 1. |> ignore) "Should throw"
                Expect.throws (fun () -> testCase.PDF 10. |> ignore) "Should throw"
                Expect.throws (fun () -> testCase.PDF infinity |> ignore) "Should throw"
                Expect.throws (fun () -> testCase.PDF -infinity |> ignore) "Should throw"
                Expect.throws (fun () -> testCase.PDF -1. |> ignore) "Should throw"
                Expect.throws (fun () -> testCase.PDF nan |> ignore) "Should throw"
            testCase "chiSquaredNan" <| fun () ->
                let testCase = ContinuousDistribution.chiSquared nan
                Expect.throws (fun () -> testCase.Mean |> ignore) "Should throw"
                Expect.throws (fun () -> testCase.Variance |> ignore) "Should throw"
                Expect.throws (fun () -> testCase.StandardDeviation |> ignore) "Should throw"
                Expect.throws (fun () -> testCase.CDF 0. |> ignore) "Should throw"
                Expect.throws (fun () -> testCase.CDF 1. |> ignore) "Should throw"
                Expect.throws (fun () -> testCase.CDF 10. |> ignore) "Should throw"
                Expect.throws (fun () -> testCase.CDF infinity |> ignore) "Should throw"
                Expect.throws (fun () -> testCase.CDF -infinity |> ignore) "Should throw"
                Expect.throws (fun () -> testCase.CDF -1. |> ignore) "Should throw"
                Expect.throws (fun () -> testCase.CDF nan |> ignore) "Should throw"
                Expect.throws (fun () -> testCase.PDF 0. |> ignore) "Should throw"
                Expect.throws (fun () -> testCase.PDF 1. |> ignore) "Should throw"
                Expect.throws (fun () -> testCase.PDF 10. |> ignore) "Should throw"
                Expect.throws (fun () -> testCase.PDF infinity |> ignore) "Should throw"
                Expect.throws (fun () -> testCase.PDF -infinity |> ignore) "Should throw"
                Expect.throws (fun () -> testCase.PDF -1. |> ignore) "Should throw"
                Expect.throws (fun () -> testCase.PDF nan |> ignore) "Should throw"
            testCase "chiSquared0" <| fun () ->
                let testCase = ContinuousDistribution.chiSquared 0.
                Expect.floatClose Accuracy.veryHigh testCase.Mean 0. "Should be equal"
                Expect.floatClose Accuracy.veryHigh testCase.Variance 0. "Should be equal"
                Expect.floatClose Accuracy.veryHigh testCase.StandardDeviation 0. "Should be equal"
                Expect.floatClose Accuracy.veryHigh (testCase.CDF 0.) 0. "Should be equal"
                Expect.floatClose Accuracy.veryHigh (testCase.CDF 1.) 1. "Should be equal"
                Expect.floatClose Accuracy.veryHigh (testCase.CDF 10.) 1. "Should be equal"
                Expect.floatClose Accuracy.veryHigh (testCase.CDF infinity) 1. "Should be equal"
                Expect.floatClose Accuracy.veryHigh (testCase.CDF -1.) 0. "Should be equal"
                Expect.floatClose Accuracy.veryHigh (testCase.CDF -infinity) 0. "Should be equal"
                Expect.floatClose Accuracy.veryHigh (testCase.CDF nan) 0. "Should be equal"
                Expect.floatClose Accuracy.veryHigh (testCase.PDF 0.) 0. "Should be equal"
                Expect.floatClose Accuracy.veryHigh (testCase.PDF 1.) 0. "Should be equal"
                Expect.floatClose Accuracy.veryHigh (testCase.PDF 10.) 0. "Should be equal"
                Expect.floatClose Accuracy.veryHigh (testCase.PDF infinity) 0. "Should be equal"
                Expect.floatClose Accuracy.veryHigh (testCase.PDF -infinity) 0. "Should be equal"
                Expect.floatClose Accuracy.veryHigh (testCase.PDF -1.) 0. "Should be equal"
                Expect.floatClose Accuracy.veryHigh (testCase.PDF nan) 0. "Should be equal"
            testCase "chiSquared1" <| fun () ->
                let testCase = ContinuousDistribution.chiSquared 1.
                Expect.floatClose Accuracy.veryHigh testCase.Mean 1. "Should be equal"
                Expect.floatClose Accuracy.veryHigh testCase.Variance 2. "Should be equal"
                Expect.floatClose Accuracy.veryHigh testCase.StandardDeviation (sqrt 2.) "Should be equal"
                Expect.floatClose Accuracy.veryHigh (testCase.CDF 0.) 0. "Should be equal"
                Expect.floatClose Accuracy.medium (testCase.CDF 1.) 0.682689 "Should be equal"
                Expect.floatClose Accuracy.low (testCase.CDF 10.) 0.998 "Should be equal"
                Expect.floatClose Accuracy.veryHigh (testCase.CDF infinity) 1. "Should be equal"
                Expect.isTrue (testCase.CDF -1. |> isNan) "Should be equal"
                Expect.isTrue (testCase.CDF -infinity |> isNan) "Should be equal"
                Expect.isTrue (testCase.CDF nan |> isNan) "Should be equal"
                Expect.isTrue (testCase.PDF 0. = infinity) "Should be equal"
                Expect.floatClose Accuracy.medium (testCase.PDF 1.) 0.24197 "Should be equal"
                Expect.floatClose Accuracy.low (testCase.PDF 10.) 0.00085 "Should be equal"
                Expect.floatClose Accuracy.veryHigh (testCase.PDF infinity) 0. "Should be equal"
                Expect.floatClose Accuracy.veryHigh (testCase.PDF -infinity) 0. "Should be equal"
                Expect.floatClose Accuracy.veryHigh (testCase.PDF -1.) 0. "Should be equal"
                Expect.isTrue (isNan <| testCase.PDF nan) "Should be equal"
            testCase "chiSquaredInfinity" <| fun () ->
                let testCase = ContinuousDistribution.chiSquared infinity
                Expect.isTrue (testCase.Mean = infinity) "Should be equal"
                Expect.isTrue (testCase.Variance = infinity) "Should be equal"
                Expect.isTrue (testCase.StandardDeviation = infinity) "Should be equal"
                Expect.floatClose Accuracy.veryHigh (testCase.CDF 0.) 0. "Should be equal"
                Expect.isTrue (testCase.CDF 1. |> isNan) "Should be equal"
                Expect.isTrue (testCase.CDF 10. |> isNan) "Should be equal"
                Expect.floatClose Accuracy.veryHigh (testCase.CDF infinity) 1. "Should be equal"
                Expect.isTrue (testCase.CDF -1. |> isNan) "Should be equal"
                Expect.isTrue (testCase.CDF -infinity |> isNan) "Should be equal"
                Expect.isTrue (testCase.CDF nan |> isNan) "Should be equal"
                Expect.isTrue (testCase.PDF 0. |> isNan) "Should be equal"
                Expect.isTrue (testCase.PDF 1. |> isNan) "Should be equal"
                Expect.isTrue (testCase.PDF 10. |> isNan) "Should be equal"
                Expect.isTrue (testCase.PDF infinity |> isNan) "Should be equal"
                Expect.floatClose Accuracy.veryHigh (testCase.PDF -infinity) 0. "Should be equal"
                Expect.floatClose Accuracy.veryHigh (testCase.PDF -1.) 0. "Should be equal"
                Expect.isTrue (isNan <| testCase.PDF nan) "Should be equal"
        ]
    ]

//Test ommitted due to long runtime of CodeCov
//[<Tests>]
//let studentizedRangeTests =
//    //TestCases from critical q value tables from: Lawal B, Applied Statistical Methods in Agriculture, Health and Life Sciences, DOI 10.1007/978-3-319-05555-8, 2014
//    testList "Distributions.studentizedRange" [
//        testCase "CDF.testCase_0.95_1" <| fun () ->
//            let testCase = 1. - (Continuous.StudentizedRange.CDF 3.46 2. 6. 1. None false)
//            Expect.isTrue (Math.Round(testCase,4) = 0.05) "Should be equal"
//        testCase "CDF.testCase_0.95_2" <| fun () ->
//            let testCase = 1. - (Continuous.StudentizedRange.CDF 2.83 2. 60. 1. None false)
//            Expect.isTrue (Math.Round(testCase,3) = 0.05) "Should be equal"
//        testCase "CDF.testCase_0.95_3" <| fun () ->
//            let testCase = 1. - (Continuous.StudentizedRange.CDF 7.59 20. 6. 1. None false)
//            Expect.isTrue (Math.Round(testCase,3) = 0.05) "Should be equal"
//        testCase "CDF.testCase_0.95_4" <| fun () ->
//            let testCase = 1. - (Continuous.StudentizedRange.CDF 5.24 20. 60. 1. None false)
//            Expect.isTrue (Math.Round(testCase,3) = 0.05) "Should be equal"            
//    //TestCases from R ptukey(q, 4, 36, nranges = 1, lower.tail = TRUE, log.p = FALSE)
//    //https://keisan.casio.com/exec/system/15184848911695
//        testCase "CDF.testCase_r1" <| fun () ->
//            let testCase = Continuous.StudentizedRange.CDF 3. 4. 36. 1. None false
//            Expect.floatClose Accuracy.medium testCase 0.8342594 "Should be equal"
//        testCase "CDF.testCase_r2" <| fun () ->
//            let testCase = Continuous.StudentizedRange.CDF 6. 4. 36. 1. None false
//            Expect.floatClose Accuracy.medium testCase 0.9991826 "Should be equal"
//        testCase "CDF.testCase_r3" <| fun () ->
//            let testCase = Continuous.StudentizedRange.CDF 9. 4. 36. 1. None false
//            Expect.floatClose Accuracy.medium testCase 0.9999987 "Should be equal"
//        testCase "CDF.testCase_r4" <| fun () ->
//            let testCase = Continuous.StudentizedRange.CDF 11. 4. 36. 1. None false
//            Expect.floatClose Accuracy.medium testCase 1. "Should be equal"         
//    ]

[<Tests>]
let chiTests =
    // TestCases from R: library(chi) function: dchi(x, dof)
    testList "Distributions.Continuous.Chi" [
        testCase "PDF.testCase_1" <| fun () ->
            let testCase = Continuous.Chi.PDF 1. 1.
            Expect.floatClose Accuracy.medium 0.4839414 testCase "Should be equal" 
        testCase "PDF.testCase_2" <| fun () ->
            let testCase = Continuous.Chi.PDF 1. 8.
            Expect.floatClose Accuracy.veryHigh  1.010454e-14 testCase "Should be equal" 
        testCase "PDF.testCase_3" <| fun () ->
            let testCase = Continuous.Chi.PDF 8. 1.
            Expect.floatClose Accuracy.medium 0.01263606 testCase "Should be equal" 
        testCase "PDF.testCase_4" <| fun () ->
            let testCase = Continuous.Chi.PDF 8. 8.
            Expect.floatClose Accuracy.veryHigh 5.533058e-10 testCase "Should be equal" 
        // TestCases from R: library(chi) function: pchi(x, dof)
        testCase "CDF.testCase_1" <| fun () ->
            let testCase = Continuous.Chi.CDF 1. 1.
            Expect.floatClose Accuracy.medium testCase 0.6826895 "Should be equal"
        testCase "CDF.testCase_2" <| fun () ->
            let testCase = Continuous.Chi.CDF 12. 5.
            Expect.floatClose Accuracy.medium testCase 0.9851771 "Should be equal"
        testCase "CDF.testCase_3" <| fun () ->
            let testCase = Continuous.Chi.CDF 8. 1.
            Expect.floatClose Accuracy.medium testCase 0.001751623 "Should be equal"
        testCase "CDF.testCase_4" <| fun () ->
            let testCase = Continuous.Chi.CDF 80. 8.
            Expect.floatClose Accuracy.medium testCase 0.09560282 "Should be equal"         
    ]

let multivariateNormalTests =
    let mvn = ContinuousDistribution.multivariateNormal (vector [0.;0.;0.;0.;0.]) (Matrix.identity 5)
    let pdfs=
        [|
            [0.537667139546100;3.578396939725760;-0.124144348216312;0.488893770311789;-1.068870458168032]
            [0.318765239858981;0.725404224946106;0.671497133608080;0.293871467096658;0.325190539456195]
            [-0.433592022305684;0.714742903826096;0.717238651328838;0.888395631757642;1.370298540095228]
        |]
        |> Array.map (fun v -> 
            mvn.PDF (vector v)
            )
    // TestCases from Matlab: 
    (*
    mu = zeros(1,5);
    Sigma = eye(5);
    rng('default')  % For reproducibility
    X = mvnrnd(mu,Sigma,8)
    y = mvnpdf(X)
    *)
    testList "Distributions.multivariateNormal" [
        testCase "PDF.testCase_1" <| fun () ->
            Expect.floatClose Accuracy.veryHigh 0.000007209186311 pdfs.[0] "Should be equal" 
        testCase "PDF.testCase_2" <| fun () ->
            let testCase = Continuous.Chi.PDF 1. 8.
            Expect.floatClose Accuracy.veryHigh  0.005352921388597 pdfs.[1] "Should be equal" 
        testCase "PDF.testCase_3" <| fun () ->
            let testCase = Continuous.Chi.PDF 8. 1.
            Expect.floatClose Accuracy.veryHigh 0.001451989663439 pdfs.[2] "Should be equal"        
    ]

<<<<<<< HEAD
=======
[<Tests>]
let hypergeometricTests =   

    let hypergeoDistribution_basicCase = Distributions.DiscreteDistribution.hypergeometric 50 40 5
    let hypergeoDistribution_K_equal_n = Distributions.DiscreteDistribution.hypergeometric 50 20 20
    let hypergeoDistribution_max_K = Distributions.DiscreteDistribution.hypergeometric 50 50 20
    let hypergeoDistribution_max_n = Distributions.DiscreteDistribution.hypergeometric 50 20 50
    let hypergeoDistribution_max_K_n = Distributions.DiscreteDistribution.hypergeometric 50 50 50
    // 2022-06-23
    // https://hypergeon.wikipedia.org/wiki/Hypergeometric_distribution
    // N is population size,
    // K is the number of success states in the population,
    // n is the number of draws,
    // k is the number of observed successes
    // N ∈ {0,1,2,...}
    // K ∈ {0,1,2,...,N}
    // n ∈ {0,1,2,...,N}
    testList "Distributions.Discrete.Hypergeometric" [
        test "hypergeoCheckParam" {
            // Low N edge cases are difficult to test separately, as K and n MUST be smaller than N, but MUST also be bigger than 0  
            let N_isZero = fun (x:unit) -> Distributions.Discrete.Hypergeometric.CheckParam 0 1 1
            let N_isNegative = fun (x:unit) -> Distributions.Discrete.Hypergeometric.CheckParam -2 1 1
            let N_isPositive = Distributions.Discrete.Hypergeometric.CheckParam 2 1 1
            //
            let K_isZero = fun (x:unit) -> Distributions.Discrete.Hypergeometric.CheckParam 2 0 1
            let K_isNegative = fun (x:unit) -> Distributions.Discrete.Hypergeometric.CheckParam 2 -2 1
            let K_positiveBiggerN = fun (x:unit) -> Distributions.Discrete.Hypergeometric.CheckParam 2 3 1
            let K_positiveEqualN = Distributions.Discrete.Hypergeometric.CheckParam 2 2 1
            let K_positiveSmallerN = Distributions.Discrete.Hypergeometric.CheckParam 2 1 1
            //
            let n_isZero = fun (x:unit) -> Distributions.Discrete.Hypergeometric.CheckParam 2 1 0
            let n_isNegative = fun (x:unit) -> Distributions.Discrete.Hypergeometric.CheckParam 2 1 -2
            let n_positiveBiggerN = fun (x:unit) -> Distributions.Discrete.Hypergeometric.CheckParam 2 1 3
            let n_positiveEqualN = Distributions.Discrete.Hypergeometric.CheckParam 2 1 2
            let n_positiveSmallerN = Distributions.Discrete.Hypergeometric.CheckParam 2 1 1
            Expect.throws N_isZero "N_isZero"
            Expect.throws N_isNegative "N_isNegative"
            Expect.equal N_isPositive () "N_isPositive"
            //
            Expect.throws K_isZero "K_isZero"
            Expect.throws K_isNegative "K_isNegative"
            Expect.throws K_positiveBiggerN "K_positiveBiggerN"
            Expect.equal K_positiveEqualN () "K_positiveEqualN"
            Expect.equal K_positiveSmallerN () "K_positiveSmallerN"
            //
            Expect.throws n_isZero "n_isZero"
            Expect.throws n_isNegative "n_isNegative"
            Expect.throws n_positiveBiggerN "n_positiveBiggerN"
            Expect.equal n_positiveEqualN () "n_positiveEqualN"
            Expect.equal n_positiveSmallerN () "n_positiveSmallerN"
        }
        test "hypergeoCheckParam_k" {
            let k_isNegative = fun (x:unit) -> Distributions.Discrete.Hypergeometric.CheckParam_k 4 2 2 -2
            let k_isPositive = Distributions.Discrete.Hypergeometric.CheckParam_k 4 2 2 1
            let k_isPositive_allEqual = Distributions.Discrete.Hypergeometric.CheckParam_k 4 2 2 2
            let k_isPositiveBiggerN = fun (x:unit) -> Distributions.Discrete.Hypergeometric.CheckParam_k 4 2 2 5
            let k_isPositiveBiggerK = fun (x:unit) -> Distributions.Discrete.Hypergeometric.CheckParam_k 4 2 3 3
            let k_isPositiveBigger_n = fun (x:unit) -> Distributions.Discrete.Hypergeometric.CheckParam_k 4 3 2 3
            Expect.throws k_isNegative "k_isNegative"
            Expect.equal k_isPositive () "k_isPositive; should not throw."
            Expect.equal k_isPositive_allEqual () "k_isPositive_allEqual; should not throw."
            Expect.throws k_isPositiveBiggerN "k_isPositiveBiggerN"
            Expect.throws k_isPositiveBiggerK "k_isPositiveBiggerK"
            Expect.throws k_isPositiveBigger_n "k_isPositiveBigger_n"
        }
        // 2022-06-23
        // https://www.emathhelp.net/calculators/probability-statistics/hypergeometric-distribution-calculator/?pn=50&pk=40&sn=5&sk=5
        test "Mean" {
            Expect.floatClose Accuracy.high hypergeoDistribution_basicCase.Mean 4.0 "hyperDistribution_basicCase"
            Expect.floatClose Accuracy.high hypergeoDistribution_K_equal_n.Mean 8.0 "hyperDistribution_K_equal_n"
            Expect.floatClose Accuracy.high hypergeoDistribution_max_K.Mean 20.0 "hyperDistribution_max_K"
            Expect.floatClose Accuracy.high hypergeoDistribution_max_n.Mean 20.0 "hyperDistribution_max_n"
            Expect.floatClose Accuracy.high hypergeoDistribution_max_K_n.Mean 50.0 "hyperDistribution_max_K_n"
        }
        // 2022-06-23
        // https://www.emathhelp.net/calculators/probability-statistics/hypergeometric-distribution-calculator/?pn=50&pk=40&sn=5&sk=5
        test "Variance" {
            Expect.floatClose Accuracy.high hypergeoDistribution_basicCase.Variance 0.73469387755102 "hyperDistribution_basicCase"
            Expect.floatClose Accuracy.high hypergeoDistribution_K_equal_n.Variance 2.938775510204082 "hyperDistribution_K_equal_n"
            Expect.floatClose Accuracy.high hypergeoDistribution_max_K.Variance 0.0 "hyperDistribution_max_K"
            Expect.floatClose Accuracy.high hypergeoDistribution_max_n.Variance 0.0 "hyperDistribution_max_n"
            Expect.floatClose Accuracy.high hypergeoDistribution_max_K_n.Variance 0.0 "hyperDistribution_max_K_n"
        }
        // 2022-06-23
        // https://www.emathhelp.net/calculators/probability-statistics/hypergeometric-distribution-calculator/?pn=50&pk=40&sn=5&sk=5
        test "StandardDeviation" {
            Expect.floatClose Accuracy.high hypergeoDistribution_basicCase.StandardDeviation 0.857142857142857 "hyperDistribution_basicCase"
            Expect.floatClose Accuracy.high hypergeoDistribution_K_equal_n.StandardDeviation 1.714285714285714 "hyperDistribution_K_equal_n"
            Expect.floatClose Accuracy.high hypergeoDistribution_max_K.StandardDeviation 0.0 "hyperDistribution_max_K"
            Expect.floatClose Accuracy.high hypergeoDistribution_max_n.StandardDeviation 0.0 "hyperDistribution_max_n"
            Expect.floatClose Accuracy.high hypergeoDistribution_max_K_n.StandardDeviation 0.0 "hyperDistribution_max_K_n"
        }

        // 2022-06-23
        // https://www.omnicalculator.com/statistics/hypergeometric-distribution
        test "PMF" {
            // test k = 0; Accuracy.medium, because online calculator has not enough decimal places.
            Expect.floatClose Accuracy.medium (hypergeoDistribution_basicCase.PMF 0) 0.00011894 "hyperDistribution_basicCase k=0"
            Expect.floatClose Accuracy.medium (hypergeoDistribution_K_equal_n.PMF 0) 0.0000006375 "hyperDistribution_K_equal_n k=0"
            Expect.floatClose Accuracy.medium (hypergeoDistribution_max_K.PMF 0) 0. "hyperDistribution_max_K k=0"
            Expect.floatClose Accuracy.medium (hypergeoDistribution_max_n.PMF 0) 0. "hyperDistribution_max_n k=0"
            Expect.floatClose Accuracy.medium (hypergeoDistribution_max_K_n.PMF 0) 0. "hyperDistribution_max_K_n k=0"
            // test any k 
            Expect.floatClose Accuracy.medium (hypergeoDistribution_basicCase.PMF 3) 0.20984 "hyperDistribution_basicCase k=3"
            // Accuracy.low, because online calculator has not enough decimal places.
            Expect.floatClose Accuracy.low (hypergeoDistribution_K_equal_n.PMF 6) 0.1196 "hyperDistribution_K_equal_n k=6"
            Expect.floatClose Accuracy.medium (hypergeoDistribution_max_K.PMF 10) 0. "hyperDistribution_max_K k=10"
            Expect.floatClose Accuracy.medium (hypergeoDistribution_max_n.PMF 13) 0. "hyperDistribution_max_n k=44"
            Expect.floatClose Accuracy.medium (hypergeoDistribution_max_K_n.PMF 50) 1.0 "hyperDistribution_max_K_n k=50"
        }
        // 2022-06-23
        // https://www.omnicalculator.com/statistics/hypergeometric-distribution
        test "CDF" {
            Expect.floatClose Accuracy.medium (hypergeoDistribution_basicCase.CDF 3)0.2581 "hyperDistribution_basicCase k=3"
            // Accuracy.low, because online calculator has not enough decimal places.
            Expect.floatClose Accuracy.low (hypergeoDistribution_K_equal_n.CDF 7) 0.3858 "hyperDistribution_K_equal_n k=7"
            Expect.floatClose Accuracy.medium (hypergeoDistribution_max_K.CDF 14) 0.0 "hyperDistribution_max_K k=14"
            Expect.floatClose Accuracy.medium (hypergeoDistribution_max_n.CDF 3) 0.0 "hyperDistribution_max_n k=3"
            Expect.floatClose Accuracy.medium (hypergeoDistribution_max_K_n.CDF 3) 0.0 "hyperDistribution_max_K_n k=3"
        }
        //// No idea what this is meant for, but its Syntax differs from Bernoulli.Support
        //test "Support" {
        //    /// 40 20 5 do not matter as long as they don't fail "hypergeoCheckParam"
        //    let s = Distributions.Discrete.Hypergeometric.Support 40 20 5
        //    Expect.equal s (0., infinity) ""
        //}
        test "SampleUnchecked" {
            let generateALL = Distributions.Discrete.Hypergeometric.Sample 40 20 40
            let generate50 = Array.init 50 (fun x -> Distributions.Discrete.Hypergeometric.Sample 40 20 10)
            let numbersAreBetween_1_K = generate50 |> Array.forall (fun x -> x >= 0 && x <= 10)
            // If N = n then k = K
            Expect.equal generateALL 20 "generateALL"
            Expect.isTrue numbersAreBetween_1_K "numbersAreBetween_1_K"
            }
        ]

>>>>>>> e7b81c1a
let exponentialTests =
    // references is R V. 2022.02.3 Build 492
    // PDF is used with expPDF <- dexp(3,0.59)
    // CDF is created with expCDF <- pexp(3, 0.59)
    testList "Distributions.Continuous.Exponential" [

        let createExpDistCDF  lambda x = FSharp.Stats.Distributions.Continuous.Exponential.CDF lambda x    
        let createExpDistPDF  lambda x = Distributions.Continuous.Exponential.PDF lambda x
        
        testCase "exp check param" <| fun () -> 
            Expect.throws (fun () -> (Distributions.Continuous.Exponential.CheckParam 0. )) "Should fail when lamda  =  0.0"
            Expect.throws (fun () -> (Distributions.Continuous.Exponential.CheckParam -3. )) "Should fail when lamda  < 0."
            Expect.throws (fun () -> (Distributions.Continuous.Exponential.CheckParam -infinity )) "Should fail when lamda < 0.0  "  
        
        testCase "Exponential Lambda regular " <| fun () -> 
            Expect.floatClose Accuracy.low (createExpDistCDF 0.3 5.) 0.776869 "CDF should be equal"
            Expect.floatClose Accuracy.low (createExpDistPDF 0.3 5.) 0.066939 "PDF should be equal"
        //testCase "Exponential Lambda= NaN CDF " <| fun () -> 
        //    let lamdaNaN = createExpDistCDF nan 5.
        //    Expect.isTrue (nan.Equals (lamdaNaN)) "Distribution can't be initialized with lambda = nan "

        testCase "Exponential Lambda= infinity CDF " <| fun () -> 
        
            Expect.floatClose Accuracy.low (createExpDistCDF infinity 5.) 1. "CDF should be 1 with lamda = infinity"

            Expect.isTrue (nan.Equals (createExpDistPDF infinity 5.)) "PDF can't be initialized with lambda = infinity "
 
        testCase "Exponential Lambda= NaN " <| fun () -> 

            Expect.isTrue (nan.Equals (createExpDistCDF nan 5.)) "CDF can't be initialized with lambda = nan "

            Expect.isTrue (nan.Equals (createExpDistPDF nan 5.)) "PDF can't be initialized with lambda = nan "


        testCase "Exponential x regular" <| fun () -> 
            let regularx = createExpDistCDF 0.59 3.
            Expect.floatClose Accuracy.low regularx 0.829667011174591 "CDF should be equal"
            let regularx' = createExpDistPDF 0.59 3. 
            Expect.floatClose Accuracy.low regularx' 0.100496463406992 "PDF should be equal"

        testCase "Exponential x NaN  " <| fun () -> 
            Expect.isTrue (nan.Equals (createExpDistCDF 0.5 nan)) "CDF can't be initialized with x = nan "
            Expect.floatClose Accuracy.low (createExpDistPDF 0.5 nan) 0. "PDF should be 0 when x = nan"

        testCase "Exponential x infinity" <| fun () -> 
            Expect.floatClose Accuracy.low (createExpDistCDF 0.5 infinity) 1. "CDF should be 1 when x = infinity"
            Expect.floatClose Accuracy.low (createExpDistPDF 0.5 infinity) 0. "PDF should be 0 when x = infinity"

        testCase "Exponential Mean" <| fun () -> 
            Expect.floatClose Accuracy.low (Distributions.Continuous.Exponential.Mean 0.5) 2.0 "Mean should be equal"
            Expect.floatClose Accuracy.low (Distributions.Continuous.Exponential.Mean 10.) 0.1 "Mean should be equal"
            Expect.isTrue (nan.Equals (Distributions.Continuous.Exponential.Mean nan)) "Mean can't be calculated with lambda = nan "
            // Expect.floatClose Accuracy.low (Distributions.Continuous.Exponential.Mean infinity) 0. "Mean should be 0 when lambda = infinity"
        testCase "Exponential Standard Deviation" <| fun () -> 
            Expect.floatClose Accuracy.low (Distributions.Continuous.Exponential.Mean 0.5) 2.0 "StDev should be equal"
            Expect.floatClose Accuracy.low (Distributions.Continuous.Exponential.Mean 10.) 0.1 "StDev should be equal"
            Expect.isTrue (nan.Equals (Distributions.Continuous.Exponential.Mean nan)) "StDev can't be calculated with lambda = nan "
            //Expect.floatClose Accuracy.low (Distributions.Continuous.Exponential.StandardDeviation infinity) 0. "StDev should be 0 when lambda = infinity"

        testCase "Exponential Variance" <| fun () ->
             Expect.floatClose Accuracy.low (Distributions.Continuous.Exponential.Variance 0.5) 4.0 "Variance should be equal"
             Expect.floatClose Accuracy.low (Distributions.Continuous.Exponential.Variance 10.) 0.01 "Variance should be equal"
             Expect.isTrue (nan.Equals (Distributions.Continuous.Exponential.Variance nan)) "Variance can't be calculated with lambda = nan "
             //Expect.floatClose Accuracy.low (Distributions.Continuous.Exponential.StandardDeviation infinity) 0. "StDev should be 0 when lambda = infinity"

            ]

[<Tests>]
let bernoulliTests =

    let test_basicNumber = 0.42

    let bernoulliDistribution_basicCase = Distributions.DiscreteDistribution.bernoulli test_basicNumber
    let bernoulliDistribution_nan = Distributions.DiscreteDistribution.bernoulli nan
    let bernoulliDistribution_zero = Distributions.DiscreteDistribution.bernoulli 0.0
    let bernoulliDistribution_one = Distributions.DiscreteDistribution.bernoulli 1.0

    // 2022-06-22
    // Wikipedia: https://de.wikipedia.org/wiki/Bernoulli-Verteilung#Definition 
    // "p is element of closed intervall between 0. and 1."
    testList "Distributions.Discrete.Bernoulli" [
        test "bernCheckParam" {
            let test_lowerThan0 = fun (x: unit) -> Distributions.Discrete.Bernoulli.CheckParam -0.1
            let test_highterThan1 = fun (x: unit) -> Distributions.Discrete.Bernoulli.CheckParam 1.1
            let test_basic = Distributions.Discrete.Bernoulli.CheckParam test_basicNumber
            let test_zero = Distributions.Discrete.Bernoulli.CheckParam 0.
            let test_one = Distributions.Discrete.Bernoulli.CheckParam 1.
            let test_nan = Distributions.Discrete.Bernoulli.CheckParam nan // 
            let test_infinity = fun (x: unit) -> Distributions.Discrete.Bernoulli.CheckParam infinity
            let test_negativeInfinity = fun (x: unit) -> Distributions.Discrete.Bernoulli.CheckParam -infinity
            Expect.throws test_lowerThan0 ""
            Expect.throws test_highterThan1 ""
            Expect.equal test_basic () ""
            Expect.equal test_zero () ""
            Expect.equal test_one () ""
            Expect.equal test_nan () ""
            Expect.throws test_infinity ""
            Expect.throws test_negativeInfinity ""
        }

        test "Mean" {
            Expect.equal bernoulliDistribution_basicCase.Mean test_basicNumber ""
            Expect.isTrue (nan.Equals(bernoulliDistribution_nan.Mean)) ""
            Expect.equal bernoulliDistribution_zero.Mean 0.0 ""
            Expect.equal bernoulliDistribution_one.Mean 1.0 ""
        }
        // 2022-06-22
        // Compared to: https://www.trignosource.com/statistics/bernoulli%20distribution.html
        test "Variance" {
            Expect.equal bernoulliDistribution_basicCase.Variance 0.2436 ""
            Expect.isTrue (nan.Equals(bernoulliDistribution_nan.Variance)) ""
            Expect.equal bernoulliDistribution_zero.Variance 0.0 ""
            Expect.equal bernoulliDistribution_one.Variance 0.0 ""
        }
        // 2022-06-22
        // Compared to: https://www.trignosource.com/statistics/bernoulli%20distribution.html
        // https://www.kristakingmath.com/blog/bernoulli-random-variables
        test "StandardDeviation" {
            Expect.equal bernoulliDistribution_basicCase.StandardDeviation (sqrt 0.2436) ""
            Expect.isTrue (nan.Equals(bernoulliDistribution_nan.StandardDeviation)) ""
            Expect.equal bernoulliDistribution_zero.StandardDeviation (sqrt 0.0) ""
            Expect.equal bernoulliDistribution_one.StandardDeviation (sqrt 0.0) ""
        }
        // not implemented
        test "Sample" {
            Expect.throws (bernoulliDistribution_basicCase.Sample >> ignore) ""
            Expect.throws (bernoulliDistribution_nan.Sample >> ignore) ""
            Expect.throws (bernoulliDistribution_zero.Sample >> ignore) ""
            Expect.throws (bernoulliDistribution_one.Sample >> ignore)  ""
        }
        test "PDF" {
            /// propabiliy of an outcome to be be of a certain value. Bernoulli distribution can only result in 0 (failure) or 1 (success) so anything except 
            /// those should have a propability of 0.
            let test_ZeroAndOne (bd: Distributions.DiscreteDistribution<float,int>) = 
                let propabilitySuccess = bd.PMF 1
                let propabilityFailure = bd.PMF 0
                Expect.equal propabilitySuccess (bd.Mean) $"test_ZeroAndOne.propabilitySuccess for {bd.Mean}"
                Expect.floatClose Accuracy.high propabilityFailure (1.0 - bd.Mean) $"test_ZeroAndOne.propabilityFailure for {bd.Mean}"
            //let test_ZeroPDFCases (bd: Distributions.DiscreteDistribution<float,int>) =
            //    Expect.equal (bd.PMF 0.1) 0.0 $"test_ZeroPDFCases 0.1 for {bd.Mean}"
            //    Expect.equal (bd.PMF -0.1) 0.0 $"test_ZeroPDFCases -0.1 for {bd.Mean}"
            //    Expect.equal (bd.PMF 1.1) 0.0 $"test_ZeroPDFCases 1.1 for {bd.Mean}"
            //    Expect.equal (bd.PDF nan) 0.0 $"test_ZeroPDFCases nan for {bd.Mean}"
            //    Expect.equal (bd.PDF infinity) 0.0 $"test_ZeroPDFCases infinity for {bd.Mean}"
            //    Expect.equal (bd.PDF -infinity) 0.0 $"test_ZeroPDFCases -infinity for {bd.Mean}"
            //test_ZeroPDFCases bernoulliDistribution_basicCase
            //test_ZeroPDFCases bernoulliDistribution_nan
            //test_ZeroPDFCases bernoulliDistribution_zero
            //test_ZeroPDFCases bernoulliDistribution_one
            //
            test_ZeroAndOne bernoulliDistribution_basicCase
            Expect.isTrue (nan.Equals(bernoulliDistribution_nan.PMF 0)) $"test_ZeroAndOne.propabilitySuccess for nan"
            Expect.isTrue (nan.Equals(bernoulliDistribution_nan.PMF 1)) $"test_ZeroAndOne.propabilityFailure for nan"
            test_ZeroAndOne bernoulliDistribution_zero
            test_ZeroAndOne bernoulliDistribution_one
        }
        test "CDF" {
            // For P(x>=R) and R∈{0,1}, where R is the random outcome of the bernoulli distribution, any value below 0 has a probability of 0 to be greater or equal to R
            let test_ZeroCDFCases (bd: Distributions.DiscreteDistribution<float,int>) = 
                Expect.equal (bd.CDF -0.1) 0.0 $"test_ZeroCDFCases -0.1 for {bd.Mean}"
                Expect.equal (bd.CDF -infinity) 0.0 $"test_ZeroCDFCases -infinity for {bd.Mean}"
                Expect.equal (bd.CDF nan) 0.0 $"test_ZeroCDFCases -infinity for {bd.Mean}"
            let test_OneCDFCases (bd: Distributions.DiscreteDistribution<float,int>) = 
                Expect.equal (bd.CDF 1.0) 1.0 $"test_OneCDFCases 1.0 for {bd.Mean}"
                Expect.equal (bd.CDF 1.1) 1.0 $"test_OneCDFCases 1.1 for {bd.Mean}"
                Expect.equal (bd.CDF infinity) 1.0 $"test_OneCDFCases infinity for {bd.Mean}"
            test_ZeroCDFCases bernoulliDistribution_basicCase
            test_ZeroCDFCases bernoulliDistribution_nan
            test_ZeroCDFCases bernoulliDistribution_zero
            test_ZeroCDFCases bernoulliDistribution_one
            //
            test_OneCDFCases bernoulliDistribution_basicCase
            test_OneCDFCases bernoulliDistribution_nan
            test_OneCDFCases bernoulliDistribution_zero
            test_OneCDFCases bernoulliDistribution_one
            //
            Expect.floatClose Accuracy.high (bernoulliDistribution_basicCase.CDF 0.8) (1.0 - bernoulliDistribution_basicCase.Mean) ""
            Expect.isTrue (isNan <| bernoulliDistribution_nan.CDF 0.8) ""
            Expect.floatClose Accuracy.high (bernoulliDistribution_zero.CDF 0.8) (1.0 - bernoulliDistribution_zero.Mean) ""
            Expect.floatClose Accuracy.high (bernoulliDistribution_one.CDF 0.8) (1.0 - bernoulliDistribution_one.Mean) ""
        }
        //// Tbh. i have no idea what this is for
        //test "Support" {
        //    // insert any number which does not throw an error in "bernCheckParam".
        //    Expect.sequenceEqual (Distributions.Discrete.Bernoulli.Support 0.2) [0.0; 1.0] ""
        //}
    ]

[<Tests>]
let bandWithTests =
    testList "Distribution.Bandwidth.BinNumber" [
        //Reference:https://www.statisticshowto.com/choose-bin-sizes-statistics/#rice
        // tested with r Function ceiling(1+log2(x))
        
        testCase "Distribution.Bandwidth.BinNumber.sturges" <| fun () ->
            let sturges1 =Distributions.Bandwidth.BinNumber.sturges 1.
            Expect.floatClose Accuracy.veryHigh 1 sturges1 "desirable number of classes Should be equal"

            let sturgesForNull = Distributions.Bandwidth.BinNumber.sturges 0.
            Expect.isTrue (-infinity = sturgesForNull) "desirable number of classes should be equal"

            let sturgesForNegative = Distributions.Bandwidth.BinNumber.sturges -1.
            Expect.isTrue (nan.Equals(sturgesForNegative)) "desirable number of classes should be nan."

            let sturgesForNan = Distributions.Bandwidth.BinNumber.sturges nan
            Expect.isTrue (nan.Equals(sturgesForNan)) "desirable number of classes should be nan."

            let sturgesForPositivInifinity = Distributions.Bandwidth.BinNumber.sturges infinity
            Expect.isTrue (infinity = sturgesForPositivInifinity) "desirable number of classes should be equal"

            let sturgesForNegativeInfinity = Distributions.Bandwidth.BinNumber.sturges -infinity
            Expect.isTrue (nan.Equals(sturgesForNegativeInfinity)) "desirable number of classes should be nan."

            let sturgesWithRealWorldProblem = Distributions.Bandwidth.BinNumber.sturges 1000.
            Expect.floatClose Accuracy.veryHigh sturgesWithRealWorldProblem 11 "desirable number of bins should be equal"

        // reference:https://www.rdocumentation.org/packages/npsp/versions/0.7-5/topics/rule
        // tested with R function ceiling(2*(n ** (1./3.)))

        testCase "Distribution.Bandwidth.BinNumber.riceRule" <| fun () ->
            let riceRule1 = Distributions.Bandwidth.BinNumber.riceRule 1.
            Expect.floatClose Accuracy.veryHigh riceRule1 2. "desirable number of classes should be equal"

            let riceRuleForNull = Distributions.Bandwidth.BinNumber.riceRule 0.
            Expect.floatClose Accuracy.veryHigh riceRuleForNull 0. "desirbale number of classes should be equal to expected Value"

            let riceRuleForNan = Distributions.Bandwidth.BinNumber.riceRule nan
            Expect.isTrue (nan.Equals(riceRuleForNan)) "desirable number of classes should be nan."

            let riceRuleForNegative = Distributions.Bandwidth.BinNumber.riceRule (-1.)
            Expect.isTrue (nan.Equals(riceRuleForNegative)) "desirable number of classes should be nan."

            let riceRuleForPositiveInfinity = Distributions.Bandwidth.BinNumber.riceRule infinity
            Expect.isTrue (infinity = riceRuleForPositiveInfinity) "desirable number of classes should be equal"

            let riceRuleForNegativeInfinity = Distributions.Bandwidth.BinNumber.riceRule -infinity
            Expect.isTrue (infinity= riceRuleForNegativeInfinity) "desirable number of classes should be -infinity."

            let riceRuleWithRealWorldExample = Distributions.Bandwidth.BinNumber.riceRule 1000.
            Expect.floatClose Accuracy.veryHigh riceRuleWithRealWorldExample 20. "desirable number of bins should be equal"

   
    ]

[<Tests>]
let FDistributionTests =
    // Values taken from R 4.0.3 and Wolfram alpha 23.06.2022
    // Weisstein, Eric W. "F-Distribution." From MathWorld--A Wolfram Web Resource. https://mathworld.wolfram.com/F-Distribution.html

    testList "Distributions.Continuous.F" [
        testCase "fCheckParam_dof1<0" <| fun () ->
            Expect.throws
                (fun () -> (Continuous.F.CheckParam -0.5 420.))
                "fCheckParam does not fail with dof1<0"
        
        testCase "fCheckParam_dof2<0" <| fun () ->
            Expect.throws
                (fun () -> (Continuous.F.CheckParam 420. -0.5))
                "fCheckParam does not fail with dof2<0"
        
        testCase "fCheckParam_dof1=0" <| fun () ->
            Expect.throws
                (fun () -> (Continuous.F.CheckParam 0. 420.))
                "fCheckParam does not fail with dof1<0"
        
        testCase "fCheckParam_dof2=0" <| fun () ->
            Expect.throws
                (fun () -> (Continuous.F.CheckParam 420. 0.))
                "fCheckParam does not fail with dof2<0"

        testCase "fCheckParam_dof1=nan" <| fun () ->
            Expect.throws
                (fun () -> (Continuous.F.CheckParam nan 420.))
                "fCheckParam does not fail with dof1=nan"
        
        testCase "fCheckParam_dof2=nan" <| fun () ->
            Expect.throws
                (fun () -> (Continuous.F.CheckParam 420. nan))
                "fCheckParam does not fail with dof2=nan"
     
        testCase "fCheckParam_dof1=-infinity" <| fun () ->
            Expect.throws
                (fun () -> (Continuous.F.CheckParam -infinity 420.))
                "fCheckParam does not fail with dof1=-infinity"
        
        testCase "fCheckParam_dof2=-infinity" <| fun () ->
            Expect.throws
                (fun () -> (Continuous.F.CheckParam 420. -infinity))
                "fCheckParam does not fail with dof2=-infinity"
 
        testCase "fCheckParam_dof1=infinity" <| fun () ->
            Expect.isTrue
                ((Continuous.F.CheckParam infinity 420.|> fun x -> true))
                "fCheckParam does fail with dof1=infinity"
        
        testCase "fCheckParam_dof2=infinity" <| fun () ->
            Expect.isTrue
                ((Continuous.F.CheckParam 420. infinity|> fun x -> true))
                "fCheckParam does fail with dof2=infinity"

        testCase "Continuous.F.Mean" <| fun () ->
            let dof1 = 10.
            let dof2 = 10.
            let testcase = Continuous.F.Mean dof1 dof2
            let r_value = 1.25
            Expect.floatClose
                Accuracy.medium
                testcase
                r_value
                (sprintf "Continuous.F.Mean with dof1=%f and dof2=%f does not yield the expected %f" dof1 dof2 r_value)
        
        testCase "Continuous.F.Mean_dof2<=2" <| fun () ->
            let dof1 = 10.
            let dof2 = 2.
            let dof2_1 = 1.
            let dof2_2 = 1.5
            let testcase    = Continuous.F.Mean dof1 dof2
            let testcase2   = Continuous.F.Mean dof1 dof2_1
            let testcase3   = Continuous.F.Mean dof1 dof2_2
            let r_value     = nan
            Expect.isTrue
                ((isNan testcase)&& isNan(r_value)&&isNan(testcase2)&&isNan(testcase3))
                (sprintf "Continuous.F.Mean with dof<=2 does not return nan %A %A %A" testcase testcase2 testcase3 )

        testCase "Continuous.F.Mean_dof1=Infininty" <| fun () ->
            let dof1 = infinity
            let dof2 = 69.
            let testcase    = Continuous.F.Mean dof1 dof2
            let r_value     = 1.02985
            Expect.floatClose
                Accuracy.medium
                (testcase)
                (r_value)
                (sprintf "Continuous.F.Mean with dof2=69. does not return nan %A" testcase  )

        testCase "Continuous.F.Mean_dof2=Infininty" <| fun () ->
            let dof1 = 10.
            let dof2 = infinity
            let testcase    = Continuous.F.Mean dof1 dof2
            let r_value     = nan
            Expect.isTrue
                ((isNan testcase)&& isNan(r_value))
                (sprintf "Continuous.F.Mean with dof<=2 does not return nan %A" testcase  )
        
        testCase "Continuous.F.Mean_dof1&2=Infininty" <| fun () ->
            let dof1 = infinity
            let dof2 = infinity
            let testcase    = Continuous.F.Mean dof1 dof2
            let r_value     = nan
            Expect.isTrue
                ((isNan testcase)&& isNan(r_value))
                (sprintf "Continuous.F.Mean with dof<=2 does not return nan %A" testcase  )

        testCase "Continuous.F.Variance" <| fun () ->
            let dof1 = 10.
            let dof2 = 10.
            let testcase = Continuous.F.Variance dof1 dof2
            let r_value = 0.9375
            Expect.floatClose
                Accuracy.medium
                testcase
                r_value
                (sprintf "Continuous.F.Variance with dof1=%f and dof2=%f does not yield the expected %f" dof1 dof2 r_value)
        
        testCase "Continuous.F.Variance_dof2<=4" <| fun () ->
            let dof1        = 10.
            let dof2s       = [4. .. 0.5 .. 0.]
            let testcase    = 
                dof2s|>
                List.map(fun dof2 -> Continuous.F.Variance dof1 dof2 |> isNan)
            let r_value     = nan

            Expect.isTrue
                (isNan(r_value)&& (List.contains false testcase|> not))
                (sprintf "Continuous.F.Variance with dof<=2 does not return nan")
        
        testCase "Continuous.F.StandardDeviation" <| fun () ->
            let dof1 = 10.
            let dof2 = 10.
            let testcase = Continuous.F.StandardDeviation dof1 dof2
            let r_value = 0.968246
            Expect.floatClose
                Accuracy.medium
                testcase
                r_value
                (sprintf "Continuous.F.StandardDeviation with dof1=%f and dof2=%f does not yield the expected %f" dof1 dof2 r_value)
  
        testCase "Continuous.F.StandardDeviation_dof2<=4" <| fun () ->
            let dof1        = 10.
            let dof2s       = [4. .. 0.5 .. 0.]
            let testcase    = 
                dof2s|>
                List.map(fun dof2 -> Continuous.F.StandardDeviation dof1 dof2 |> isNan)
            let r_value     = nan

            Expect.isTrue
                (isNan(r_value)&& (List.contains false testcase|> not))
                (sprintf "Continuous.F.Variance with dof<=2 does not return nan")
        
        testCase "Continuous.F.Sample" <| fun () ->
            let dof1        = 10000.
            let dof2        = 10000.
            let testcase    = 
                [for i=0 to 10000 do Continuous.F.Sample dof1 dof2]
                |> List.mean
                |> round 5
                
            let r_value     = 
                round 5 (1.000359)

            Expect.floatClose
                Accuracy.low
                testcase
                r_value
                "The mean of 100 sampled values is not close to the respective R value"       
        
        //testCase "fCheckX" <| fun () ->
        //    Expect.throws
        //        (fun () -> (Continuous.F.CheckX -10.))
        //        "fCheckX does not fail with negative values"
        //    Expect.throws
        //        (fun () -> (Continuous.fCheckX nan))
        //        "fCheckX does not fail with nan"
        //    Expect.throws
        //        (fun () -> (Continuous.fCheckX -infinity))
        //        "fCheckX does not fail with -infinity"
        //    Expect.isTrue
        //        ((Continuous.fCheckX 10.)|> fun x -> true)
        //        "fCheckX fails with positive values"
        //    Expect.isTrue
        //        ((Continuous.fCheckX 0)|> fun x -> true)
        //        "fCheckX fails with 0"
        //    Expect.isTrue
        //        ((Continuous.fCheckX infinity)|> fun x -> true)
        //        "fCheckX fails with infinity"
                
        testCase "Continuous.F.PDF" <| fun () ->
            let dof1        = 69.
            let dof2        = 420.
            let testcase    = Continuous.F.PDF dof1 dof2 50.
            let r_value     = 3.90748e-163

            Expect.floatClose
                Accuracy.low
                testcase
                r_value
                "Continuous.F.PDF does not yield the expected value"
        
        testCase "Continuous.F.PDF_infinity" <| fun () ->
            let dof1        = 69.
            let dof2        = 420.
            let testcase_1    = 
                Continuous.F.PDF dof1 infinity 50.
            let testcase_2    = 
                Continuous.F.PDF infinity dof2 50.
            let testcase_3    = 
                Continuous.F.PDF infinity infinity 50.
            
            let r_value_1     = 0.
            let r_value_2     = 4.539216e-269
            let r_value_3     = 0.

            Expect.floatClose
                Accuracy.low
                testcase_1
                r_value_1
                "Continuous.F.PDF_infinity with dof2=infinity does not yield the expected value"
            Expect.floatClose
                Accuracy.low
                testcase_2
                r_value_2
                (sprintf"Continuous.F.PDF_infinity with dof1=infinity does not yield the expected value. Actual: %A, expected: %A"testcase_2 r_value_2)
            Expect.floatClose
                Accuracy.low
                testcase_3
                r_value_3
                "Continuous.F.PDF_infinity with dof1&dof2=infinity does not yield the expected value"

        testCase "Continuous.F.CDF" <| fun () ->
            let dof1        = 69.
            let dof2        = 420.
            let testcase    = Continuous.F.CDF dof1 dof2 50.
            let r_value     = 1.

            Expect.floatClose
                Accuracy.low
                testcase
                r_value
                (sprintf"Continuous.F.CDF dof1 dof2 50. does not yield 1. but %A"testcase)


        testCase "Continuous.F.CDF_infinity" <| fun () ->
            let dof1        = 69.
            let dof2        = 420.
            let testcase_1    = 
                Continuous.F.CDF dof1 infinity 50.
            let testcase_2    = 
                Continuous.F.CDF infinity dof2 50.
            let testcase_3    = 
                Continuous.F.CDF infinity infinity 50.
            
            let r_value_1     = nan
            let r_value_2     = nan
            let r_value_3     = nan

            Expect.isTrue
                (isNan(testcase_1)&&isNan(r_value_1))
                "Continuous.F.CDF with dof2=infinity does not yield the expected value"
            Expect.isTrue
                (isNan(testcase_2)&&isNan(r_value_2))
                "Continuous.F.CDF with dof1=infinity does not yield the expected value"
            Expect.isTrue
                (isNan(testcase_3)&&isNan(r_value_3))
                "Continuous.F.CDF with dof1&dof2=infinity does not yield the expected value"

        testCase "Continuous.F.Support" <| fun () ->
            let dof1            = 10.
            let dof2            = 25.
            let testcase    = 
                Continuous.F.Support dof1 dof2
            let r_value     = (0., System.Double.PositiveInfinity)

            Expect.isTrue
                ((fst testcase=fst r_value) && (snd testcase=snd r_value))
                "Continuous.F.Support does not return the expected Tupel"
        
        testCase "Continuous.F.Support_infinity" <| fun () ->
            let dof1            = infinity
            let dof2            = infinity
            let testcase    = 
                Continuous.F.Support dof1 dof2
            let r_value     = (0., System.Double.PositiveInfinity)

            Expect.isTrue
                ((fst testcase=fst r_value) && (snd testcase=snd r_value))
                "Continuous.F.Support does not return the expected Tupel"


    ]

let binomialTests =
    // TestCases from R: library(chi) function: dchi(x, dof)

    testList "Distributions.Discrete.Binominal" [
        // Values taken from R 4.0.3 

        testCase "binomialCheckParamN<0" <| fun () ->
            Expect.throws 
                (fun () -> Discrete.Binomial.CheckParam 0.5 (-5)) 
                "binomialCheckParam does work with n<0" 
        
        testCase "binomialCheckParamP<0." <| fun () ->
            Expect.throws
                (fun () -> Discrete.Binomial.CheckParam (-0.5) 10)
                "binomialCheckParam does work with p<0" 
        
        testCase "binomialCheckParamP>1." <| fun () ->
            Expect.throws 
                (fun () -> Discrete.Binomial.CheckParam 1.5 10) 
                "binomialCheckParam does work with p>1" 
        
        testCase "binomialCheckParamPInfinite." <| fun () ->
            Expect.throws 
                (fun () -> Discrete.Binomial.CheckParam infinity 10) 
                "binomialCheckParam does work with p=infinity" 
        
        testCase "binomialCheckParamPNegInfinite." <| fun () ->
            Expect.throws 
                (fun () -> Discrete.Binomial.CheckParam (-infinity) 10) 
                "binomialCheckParam does work with p=-infinity" 
        
        testCase "binomialCheckParamPnan" <| fun () ->
            Expect.throws 
                (fun () -> Discrete.Binomial.CheckParam (nan) 10) 
                (sprintf"binomialCheckParam does work with p=nan ,yields")

        testCase "Binomial.Mean_n=0" <| fun () ->
            let testCase    = Discrete.Binomial.Mean 0.5 0
            let r_value  = 0
            Expect.equal
                testCase
                r_value
                "Binominal mean with n=0 does not yield the expected value of 0" 
        
        testCase "Binomial.Mean" <| fun () ->
            let testCase    = Discrete.Binomial.Mean 0.5 500
            let r_value  = 250
            Expect.equal
                testCase
                r_value
                "Binominal mean with n=500 and p=0.5 does not yield the expected value of 250" 

        testCase "Binomial.Variance_n=0" <| fun () ->
            let testCase    = Discrete.Binomial.Variance 0.5 0
            let r_value     = 0
            Expect.equal
                testCase
                r_value
                "Binominal Variance with n=0 a does not yield the expected value of 0" 

        testCase "Binomial.StandardDeviation_n=0" <| fun () ->
            let testCase = Discrete.Binomial.StandardDeviation 0.5 0
            let r_value     = 0
            Expect.equal
                testCase
                r_value
                "Binominal StandardDeviation with n=0 does not yield the expected value of 0" 

        testCase "Binomial.Variance" <| fun () ->
            let testCase    = Discrete.Binomial.Variance 0.69 420
            let r_value     = 89.838
            Expect.floatClose 
                Accuracy.high
                testCase
                r_value
                "Binominal Variance with n=420 and p=0.69 does not yield the expected value of 89.838" 

        testCase "Binomial.StandardDeviation" <| fun () ->
            let testCase    = Discrete.Binomial.StandardDeviation 0.69 420
            let r_value     = 9.478291
            Expect.floatClose
                Accuracy.high
                testCase
                r_value
                "Binominal StandardDeviation with n=420 and p=0.69 does not yield the expected value of 9.478291" 
            
        testCase "Binomial.PMF" <| fun () ->
            let testCase    = Discrete.Binomial.PMF 0.69 420 237
            let r_value     = 4.064494e-08
            Expect.floatClose
                Accuracy.low
                testCase
                r_value
                "Binomial.PMF with n=420, p=0.69 and k=237 does not equal the expectd 4.064494e-08"

        testCase "Binomial.PMF_n=0" <| fun () ->
            let testCase    = Discrete.Binomial.PMF 0.69 0 237
            let r_value     = 0
            Expect.floatClose
                Accuracy.low
                testCase
                r_value
                "Binomial.PMF with n=0, p=0.69 and k=237 does not equal the expectd 0"

        testCase "Binomial.PMF_k<0" <| fun () ->
            let testCase    = Discrete.Binomial.PMF 0.69 420 -10
            let r_value     = 0
            Expect.floatClose
                Accuracy.low
                testCase
                r_value
                "Binomial.PMF with n=420, p=0.69 and k=-10 does not equal the expectd 0"

        testCase "Binomial.CDF"<| fun () ->
            let testCase = Discrete.Binomial.CDF 0.69 420 237
            let r_value = 9.341312e-08
            Expect.floatClose
                Accuracy.low
                testCase
                r_value
                "Binomial.CDF with n=420, p=0.69 and k=237 does not equal the expectd 9.341312e-08"
        
        testCase "Binomial.CDF_n=0"<| fun () ->
            let testCase = Discrete.Binomial.CDF 0.69 0 237
            let r_value = 1.
            Expect.floatClose
                Accuracy.low
                testCase
                r_value
                "Binomial.CDF with n=0, p=0.69 and k=237 does not equal the expectd 1."

        testCase "Binomial.CDF_k=0"<| fun () ->
            let testCase = Discrete.Binomial.CDF 0.69 420 0
            let r_value = 2.354569e-214
            Expect.floatClose
                Accuracy.low
                testCase
                r_value
                "Binomial.CDF with n=420, p=0.69 and k=0 does not equal the expectd 2.354569e-214"
                
        testCase "Binomial.CDF_k<0"<| fun () ->
            let testCase = Discrete.Binomial.CDF 0.69 420 -10
            let r_value = 0. 
            Expect.floatClose
                Accuracy.low
                testCase
                r_value
                "Binomial.CDF with n=420, p=0.69 and k=-10 does not equal the expectd 0."
        
        testCase "Binomial.CDF_k-infinity"<| fun () ->
            let testCase = Discrete.Binomial.CDF 0.69 420 (-infinity)
            let r_value = 0.
            Expect.floatClose
                Accuracy.low
                testCase
                r_value
                "Binomial.CDF with n=420, p=0.69 and k=--infinity does not equal the expectd 0."
         
        testCase "Binomial.CDF_kinfinity"<| fun () ->
            let testCase = Discrete.Binomial.CDF 0.69 420 (infinity)
            let r_value = 1. 
            Expect.floatClose
                Accuracy.low
                testCase
                r_value
                "Binomial.CDF with n=420, p=0.69 and k=-infinity does not equal the expectd 1."   

        testCase "Binomial.Sample" <| fun () ->
            let testCase = 
                [
                    for i=0 to 49 do
                        Discrete.Binomial.Sample 0.01 100 
                ] |> List.distinct |> List.length
            let r_value = 4
            
            let testSolution =
                let help = [-2 .. 2]
                if (help |> List.map(fun x -> x+r_value)) |> List.contains r_value then
                    true
                else
                    false

            Expect.isTrue
                (testSolution)
                (sprintf"50 of 100 binominal values yields not a comparable similarity %A"testCase)
        
        testCase "Binomial.Sample_n=0" <| fun () ->
            let testCase = 
                [
                    for i=0 to 49 do
                        Discrete.Binomial.Sample 0.01 0 
                ] |> List.distinct
            let r_value = [0]
            
            Expect.isTrue
                (testCase=r_value)
                ("50 of 100 binominal values yields not a comparable similarity")
                      
    ] 






[<Tests>]
let BetaDistributionTests =

    let alpha = 0.42 
    let beta  = 1.57
    
    let d     = ContinuousDistribution.beta alpha beta

    let mean  = Continuous.Beta.Mean alpha beta     // 0.21105527638190955
    let var   = d.Variance // 0.055689279830523512
    let cdf   = d.CDF 0.27 // 0.69358638272337991
    let pdf   = d.PDF 0.27 // 0.94644031936694828


    testList "Distributions.Continuous.Beta" [
        
        testCase "Mean" <| fun () ->
            Expect.floatClose Accuracy.high mean 0.21105527638190955 "Mean should be equal"

        testCase "Variance" <| fun () ->
            Expect.floatClose Accuracy.high var 0.055689279830523512 "Variance should be equal"
                
        testCase "Cdf" <| fun () ->
            Expect.floatClose Accuracy.high cdf 0.69358638272337991 "Cdf should be equal"

        testCase "Pdf" <| fun () ->
            Expect.floatClose Accuracy.high pdf 0.94644031936694828 "Pdf should be equal"
        
        testCase "FitTest" <| fun () ->
            let observations = Array.init 99999 (fun _ -> float (Continuous.Beta.Sample alpha beta))
            let alpha',beta' = Continuous.Beta.Fit observations
            
            Expect.floatClose fittingAccuracy alpha alpha' 
                "alpha" 
            Expect.floatClose fittingAccuracy beta beta' 
                "beta"
    ]
<<<<<<< HEAD
=======

[<Tests>]
let GammaDistributionTests =

    let alpha = 0.4 
    let beta  = 4.2
    
    let d     = ContinuousDistribution.gamma alpha beta

    let mean  = d.Mean     
    let var   = d.Variance 
    let cdfs  = [| 0.; 0.251017; 0.328997; 0.38435; 0.428371; 0.465289;
                   0.497226; 0.525426; 0.55069; 0.573571 |] 

    let pdfs = [| 0.987114; 0.635929; 0.486871; 0.400046; 0.341683;
                  0.299071; 0.266236; 0.239956; 0.218323; 0.200126; |]



    testList "Distributions.Continuous.Gamma" [
        
        //testCase "Mean" <| fun () ->
        //    Expect.floatClose Accuracy.high mean 0.21105527638190955 "Mean should be equal"

        //testCase "Variance" <| fun () ->
        //    Expect.floatClose Accuracy.high var 0.055689279830523512 "Variance should be equal"
                
        testCase "Cdfs" <| fun () ->
            cdfs 
            |> Array.iteri (fun i v ->
                let cdf = d.CDF (float i / 10.0)
                Expect.floatClose Accuracy.low cdf cdfs[i] "Cdf should be equal"
                )
                 
        testCase "Pdfs" <| fun () ->
            cdfs 
            |> Array.iteri (fun i v ->
                let pdf = d.PDF ((float i + 1.) / 10.0)
                Expect.floatClose Accuracy.low pdf pdfs[i] "Cdf should be equal"
                )          
           
        //testCase "Pdf" <| fun () ->
        //    Expect.floatClose Accuracy.high pdf 0.987114 "Pdf should be equal"
        
        testCase "FitTest" <| fun () ->
            let observations = Array.init 999999 (fun _ -> float (Continuous.Gamma.Sample alpha beta))
            let alpha',beta' = Continuous.Gamma.Fit observations
            
            Expect.floatClose fittingAccuracy alpha alpha' 
                "alpha" 
            Expect.floatClose fittingAccuracy beta beta' 
                "beta"
    
        testCase "FitTest_from_observations" <| fun () ->
            let observations = [| 1275.56; 1239.44; 1237.92; 1237.22; 1237.1; 1238.41; 1238.62; 1237.05;
                1237.19; 1236.51; 1264.6; 1238.19; 1237.39; 1235.79; 1236.53; 1236.8; 1238.06; 
                1236.5; 1235.32; 1236.44; 1236.58; 1236.3; 1237.91; 1238.6; 1238.49; 1239.21; 
                1238.57; 1244.63; 1236.06; 1236.4; 1237.88; 1237.56; 1236.66; 1236.59; 1236.53; 
                1236.32; 1238.29; 1237.79; 1237.86; 1236.42; 1236.23; 1236.37; 1237.18; 1237.63; 
                1245.8; 1238.04; 1238.55; 1238.39; 1236.75; 1237.07; 1250.78; 1238.6; 1238.36; 
                1236.58; 1236.82; 1238.4; 1257.68; 1237.78; 1236.52; 1234.9; 1237.9; 1238.58; 
                1238.12; 1237.89; 1236.54; 1236.55; 1238.37; 1237.29; 1237.64; 1236.8; 1237.73; 
                1236.71; 1238.23; 1237.84; 1236.26; 1237.58; 1238.31; 1238.4; 1237.08; 1236.61; 
                1235.92; 1236.41; 1237.89; 1237.98; 1246.75; 1237.92; 1237.1; 1237.97; 1238.69; 
                1237.05; 1236.96; 1239.44; 1238.49; 1237.88; 1236.01; 1236.57; 1236.44; 1235.76; 
                1237.62; 1238; 1263.14; 1237.66; 1237; 1236; 1261.96; 1238.58; 1237.77; 1237.06; 
                1236.31; 1238.63; 1237.23; 1236.85; 1236.23; 1236.46; 1236.9; 1237.85; 1238; 
                1237.02; 1236.19; 1236.05; 1235.73; 1258.3; 1235.98; 1237.76; 1246.93; 1239.1; 
                1237.72; 1237.67; 1236.79; 1237.61; 1238.41; 1238.29; 1238.11; 1237; 1236.52; 
                1236.6; 1236.31; 1237.77; 1238.58; 1237.88; 1247.35; 1236.14; 1236.83; 1236.15; 
                1237.93; 1238.16; 1237.34; 1236.78; 1238.66; 1237.76; 1237.19; 1236.7; 1236.04; 
                1236.66; 1237.86; 1238.54; 1238.05; 1238.41; 1236.94; 1240.95; 1261.01; 1237.72; 
                1237.91; 1238.2; 1235.68; 1236.89; 1235.12; 1271.31; 1236.97; 1270.76; 1238.52; 
                1238.19; 1238.6; 1237.16; 1236.72; 1236.71; 1237.14; 1238.48; 1237.95; 1237.42; 
                1235.86; 1236.39; 1236.13; 1236.58; 1237.95; 1237.76; 1237.39; 1238.16; 1236.31; 
                1236.41; 1236.12; 1238.7; 1236.48; 1237.84; 1236.38; 1237.95; 1238.48; 1236.51; 
                1236.56 |]
            let alpha, beta = Continuous.Gamma.Fit observations
            //let mean = 1238.8734170854279
            let alpha' = 41566.439533445438
            let beta'  = 0.029804655654680219
            
            Expect.floatClose fittingAccuracy alpha alpha'
                "Gamma Distribution Fit" 
            Expect.floatClose fittingAccuracy beta beta'
                "Gamma Distribution Fit" 
    //0.10000000000000000555; relative=0.10000000000000000555}, 
    //but was 1238.8734068085332183. actual=1.0276894821207402346e-05 expected=1238.8734170854279455
    
    ]



[<Tests>]
let logNormal =
    
    let testDist1 = Distributions.ContinuousDistribution.logNormal 1. 2.
    let testDist2 = Distributions.ContinuousDistribution.logNormal 0. 0.5
    let testDist3 = Distributions.ContinuousDistribution.logNormal 9. 3.
    
    let mean = testDist1.Mean
    let var  = testDist1.Variance
    let pdf1 = testDist1.PDF 2. // 0.098568580344
    let pdf2 = testDist2.PDF 2. // 0.152613826048
    let pdf3 = testDist3.PDF 2. // 0.00143837301338
    let cdf1 = testDist1.CDF 2. //0.439031009748
    let cdf2 = testDist2.CDF 2. //0.917171480998
    let cdf3 = testDist3.CDF 2. //0.00281185513351

    testList "Distributions.Continuous.LogNormal" [
        
        testCase "Mean"<| fun () ->
            Expect.floatClose Accuracy.medium mean 20.08553692 "Means should be equal"
        
        testCase "Variance"<| fun () ->
            Expect.floatClose Accuracy.high var 21623.037 "Variance should be equal"
        
        //tested against r plnorm
        testCase "Cdf1" <| fun () ->
            Expect.floatClose Accuracy.medium cdf1 0.439031009748 "Cdf should be equal"
                
        testCase "Cdf2" <| fun () ->
            Expect.floatClose Accuracy.medium cdf2 0.917171480998 "Cdf should be equal"
                
        testCase "Cdf3" <| fun () ->
            Expect.floatClose Accuracy.low cdf3 0.00281185513351 "Cdf should be equal"
        
        //tested against r dlnorm
        testCase "Pdf1" <| fun () ->
            Expect.floatClose Accuracy.high pdf1 0.098568580344 "Pdf should be equal"

        testCase "Pdf2" <| fun () ->
            Expect.floatClose Accuracy.high pdf2 0.152613826048 "Pdf should be equal"

        testCase "Pdf3" <| fun () ->
            Expect.floatClose Accuracy.high pdf3 0.00143837301338 "Pdf should be equal"
        
    ]


>>>>>>> e7b81c1a
<|MERGE_RESOLUTION|>--- conflicted
+++ resolved
@@ -437,8 +437,6 @@
             Expect.floatClose Accuracy.veryHigh 0.001451989663439 pdfs.[2] "Should be equal"        
     ]
 
-<<<<<<< HEAD
-=======
 [<Tests>]
 let hypergeometricTests =   
 
@@ -575,7 +573,6 @@
             }
         ]
 
->>>>>>> e7b81c1a
 let exponentialTests =
     // references is R V. 2022.02.3 Build 492
     // PDF is used with expPDF <- dexp(3,0.59)
@@ -1358,8 +1355,6 @@
             Expect.floatClose fittingAccuracy beta beta' 
                 "beta"
     ]
-<<<<<<< HEAD
-=======
 
 [<Tests>]
 let GammaDistributionTests =
@@ -1449,55 +1444,4 @@
     //0.10000000000000000555; relative=0.10000000000000000555}, 
     //but was 1238.8734068085332183. actual=1.0276894821207402346e-05 expected=1238.8734170854279455
     
-    ]
-
-
-
-[<Tests>]
-let logNormal =
-    
-    let testDist1 = Distributions.ContinuousDistribution.logNormal 1. 2.
-    let testDist2 = Distributions.ContinuousDistribution.logNormal 0. 0.5
-    let testDist3 = Distributions.ContinuousDistribution.logNormal 9. 3.
-    
-    let mean = testDist1.Mean
-    let var  = testDist1.Variance
-    let pdf1 = testDist1.PDF 2. // 0.098568580344
-    let pdf2 = testDist2.PDF 2. // 0.152613826048
-    let pdf3 = testDist3.PDF 2. // 0.00143837301338
-    let cdf1 = testDist1.CDF 2. //0.439031009748
-    let cdf2 = testDist2.CDF 2. //0.917171480998
-    let cdf3 = testDist3.CDF 2. //0.00281185513351
-
-    testList "Distributions.Continuous.LogNormal" [
-        
-        testCase "Mean"<| fun () ->
-            Expect.floatClose Accuracy.medium mean 20.08553692 "Means should be equal"
-        
-        testCase "Variance"<| fun () ->
-            Expect.floatClose Accuracy.high var 21623.037 "Variance should be equal"
-        
-        //tested against r plnorm
-        testCase "Cdf1" <| fun () ->
-            Expect.floatClose Accuracy.medium cdf1 0.439031009748 "Cdf should be equal"
-                
-        testCase "Cdf2" <| fun () ->
-            Expect.floatClose Accuracy.medium cdf2 0.917171480998 "Cdf should be equal"
-                
-        testCase "Cdf3" <| fun () ->
-            Expect.floatClose Accuracy.low cdf3 0.00281185513351 "Cdf should be equal"
-        
-        //tested against r dlnorm
-        testCase "Pdf1" <| fun () ->
-            Expect.floatClose Accuracy.high pdf1 0.098568580344 "Pdf should be equal"
-
-        testCase "Pdf2" <| fun () ->
-            Expect.floatClose Accuracy.high pdf2 0.152613826048 "Pdf should be equal"
-
-        testCase "Pdf3" <| fun () ->
-            Expect.floatClose Accuracy.high pdf3 0.00143837301338 "Pdf should be equal"
-        
-    ]
-
-
->>>>>>> e7b81c1a
+    ]