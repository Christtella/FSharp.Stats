--- conflicted
+++ resolved
@@ -250,7 +250,6 @@
             let s = SolveTriangularLinearSystem R.[0..m-1,0..m-1] Qtb false
             Vector.init n (fun i -> if i < m then s.[i] else 0.0)
 
-<<<<<<< HEAD
     /// computes the hat matrix by the QR decomposition of the designmatrix used in ordinary least squares approaches
     let hatMatrix (designMatrix: Matrix<float>) = 
         let qm,R = QR designMatrix
@@ -276,7 +275,6 @@
                                         )
         leverage
         
-=======
     
     /// Calculates the pseudo inverse of the matrix
     let pseudoInvers (matrix:Matrix<float>) =
@@ -295,4 +293,3 @@
             s.Transpose            
 
 
->>>>>>> d5e66dff
